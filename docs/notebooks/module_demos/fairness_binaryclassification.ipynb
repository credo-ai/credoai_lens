{
 "cells": [
  {
   "cell_type": "markdown",
   "metadata": {},
   "source": [
    "## Contents\n",
    "\n",
    "1. [What is Covered](#What-is-Covered)\n",
    "1. [Introduction](#Introduction)\n",
    "1. [The UCI Credit-card Default Dataset](#The-UCI-Credit-Card-Default-Dataset)\n",
    "1. [Model training](#Train-the-model)\n",
    "1. [Credo Binary Classification Fairness Module](#Credo-Fairness-Module)\n"
   ]
  },
  {
   "cell_type": "markdown",
   "metadata": {},
   "source": [
    "## What is Covered\n",
    "\n",
    "* **Domain:**\n",
    "  * Finance (loan decisions). The data is semisynthetic to create a simple example of disparities in FPR and FNR.\n",
    "\n",
    "* **ML task:**\n",
    "  * Binary classification."
   ]
  },
  {
   "cell_type": "markdown",
   "metadata": {},
   "source": [
    "## Introduction\n",
    "\n",
    "In this notebook, we consider a scenario where algorithmic tools are deployed to predict the likelihood that an applicant will default on a credit-card loan. The notebook emulates the problem presented in this [white paper](https://www.microsoft.com/en-us/research/uploads/prod/2020/09/Fairlearn-EY_WhitePaper-2020-09-22.pdf) in collaboration with EY.\n",
    "\n",
    "Due to data privacy, we do not use the data from the white paper. Instead, we use the [UCI Credit-card default dataset](https://archive.ics.uci.edu/ml/datasets/default+of+credit+card+clients), a toy dataset reflecting credit-card defaults in Taiwan, as a substitute dataset to replicate the desired workflow. To make this dataset applicable to our problem, we introduce a synthethic feature that is highly predictive for applicants defined as \"female\" in terms of the \"sex\" feature, but is uninformative for applicants defined as \"male\".\n",
    "\n",
    "We train an algorithm on this dataset and show the model has a higher false-positive rate as well as a higher false-negative rate for the \"male\" group than for the \"female\" group using the Credo Fairness Module."
   ]
  },
  {
   "cell_type": "code",
   "execution_count": 1,
   "metadata": {},
   "outputs": [],
   "source": [
    "# General imports\n",
    "import numpy as np\n",
    "import pandas as pd\n",
    "import matplotlib.pyplot as plt\n",
    "%matplotlib inline\n",
    "\n",
    "from pprint import pprint\n",
    "# Data processing\n",
    "from sklearn.model_selection import train_test_split\n",
    "# Models\n",
    "from sklearn.ensemble import GradientBoostingClassifier as gbc\n",
    "# Credo Fairness Module\n",
    "from credoai.modules.model_modules.fairness_base import FairnessModule\n",
    "# Fairness Reporting\n",
<<<<<<< HEAD
    "from credoai.reporting.fairness_binaryclassification import FairnessReporter\n",
    "# get aligned metrics from governance platform\n",
=======
    "from credoai.reporting.fairness_binaryclassification import FairnessReport\n",
    "# get aligned metrics from Governance App\n",
    "from credoai.utils.credo_api_utils import get_aligned_metrics\n",
>>>>>>> 3757dcef
    "from credoai.data import fetch_creditdefault"
   ]
  },
  {
   "cell_type": "code",
   "execution_count": 2,
   "metadata": {},
   "outputs": [
    {
     "data": {
      "text/html": [
       "<div>\n",
       "<style scoped>\n",
       "    .dataframe tbody tr th:only-of-type {\n",
       "        vertical-align: middle;\n",
       "    }\n",
       "\n",
       "    .dataframe tbody tr th {\n",
       "        vertical-align: top;\n",
       "    }\n",
       "\n",
       "    .dataframe thead th {\n",
       "        text-align: right;\n",
       "    }\n",
       "</style>\n",
       "<table border=\"1\" class=\"dataframe\">\n",
       "  <thead>\n",
       "    <tr style=\"text-align: right;\">\n",
       "      <th></th>\n",
       "      <th>LIMIT_BAL</th>\n",
       "      <th>SEX</th>\n",
       "      <th>EDUCATION</th>\n",
       "      <th>MARRIAGE</th>\n",
       "      <th>AGE</th>\n",
       "      <th>PAY_1</th>\n",
       "      <th>PAY_2</th>\n",
       "      <th>PAY_3</th>\n",
       "      <th>PAY_4</th>\n",
       "      <th>PAY_5</th>\n",
       "      <th>...</th>\n",
       "      <th>BILL_AMT4</th>\n",
       "      <th>BILL_AMT5</th>\n",
       "      <th>BILL_AMT6</th>\n",
       "      <th>PAY_AMT1</th>\n",
       "      <th>PAY_AMT2</th>\n",
       "      <th>PAY_AMT3</th>\n",
       "      <th>PAY_AMT4</th>\n",
       "      <th>PAY_AMT5</th>\n",
       "      <th>PAY_AMT6</th>\n",
       "      <th>default payment next month</th>\n",
       "    </tr>\n",
       "  </thead>\n",
       "  <tbody>\n",
       "    <tr>\n",
       "      <th>0</th>\n",
       "      <td>20000.0</td>\n",
       "      <td>male</td>\n",
       "      <td>2.0</td>\n",
       "      <td>1.0</td>\n",
       "      <td>24.0</td>\n",
       "      <td>2.0</td>\n",
       "      <td>2.0</td>\n",
       "      <td>-1.0</td>\n",
       "      <td>-1.0</td>\n",
       "      <td>-2.0</td>\n",
       "      <td>...</td>\n",
       "      <td>0.0</td>\n",
       "      <td>0.0</td>\n",
       "      <td>0.0</td>\n",
       "      <td>0.0</td>\n",
       "      <td>689.0</td>\n",
       "      <td>0.0</td>\n",
       "      <td>0.0</td>\n",
       "      <td>0.0</td>\n",
       "      <td>0.0</td>\n",
       "      <td>1</td>\n",
       "    </tr>\n",
       "    <tr>\n",
       "      <th>1</th>\n",
       "      <td>120000.0</td>\n",
       "      <td>male</td>\n",
       "      <td>2.0</td>\n",
       "      <td>2.0</td>\n",
       "      <td>26.0</td>\n",
       "      <td>-1.0</td>\n",
       "      <td>2.0</td>\n",
       "      <td>0.0</td>\n",
       "      <td>0.0</td>\n",
       "      <td>0.0</td>\n",
       "      <td>...</td>\n",
       "      <td>3272.0</td>\n",
       "      <td>3455.0</td>\n",
       "      <td>3261.0</td>\n",
       "      <td>0.0</td>\n",
       "      <td>1000.0</td>\n",
       "      <td>1000.0</td>\n",
       "      <td>1000.0</td>\n",
       "      <td>0.0</td>\n",
       "      <td>2000.0</td>\n",
       "      <td>1</td>\n",
       "    </tr>\n",
       "    <tr>\n",
       "      <th>2</th>\n",
       "      <td>90000.0</td>\n",
       "      <td>male</td>\n",
       "      <td>2.0</td>\n",
       "      <td>2.0</td>\n",
       "      <td>34.0</td>\n",
       "      <td>0.0</td>\n",
       "      <td>0.0</td>\n",
       "      <td>0.0</td>\n",
       "      <td>0.0</td>\n",
       "      <td>0.0</td>\n",
       "      <td>...</td>\n",
       "      <td>14331.0</td>\n",
       "      <td>14948.0</td>\n",
       "      <td>15549.0</td>\n",
       "      <td>1518.0</td>\n",
       "      <td>1500.0</td>\n",
       "      <td>1000.0</td>\n",
       "      <td>1000.0</td>\n",
       "      <td>1000.0</td>\n",
       "      <td>5000.0</td>\n",
       "      <td>0</td>\n",
       "    </tr>\n",
       "    <tr>\n",
       "      <th>3</th>\n",
       "      <td>50000.0</td>\n",
       "      <td>male</td>\n",
       "      <td>2.0</td>\n",
       "      <td>1.0</td>\n",
       "      <td>37.0</td>\n",
       "      <td>0.0</td>\n",
       "      <td>0.0</td>\n",
       "      <td>0.0</td>\n",
       "      <td>0.0</td>\n",
       "      <td>0.0</td>\n",
       "      <td>...</td>\n",
       "      <td>28314.0</td>\n",
       "      <td>28959.0</td>\n",
       "      <td>29547.0</td>\n",
       "      <td>2000.0</td>\n",
       "      <td>2019.0</td>\n",
       "      <td>1200.0</td>\n",
       "      <td>1100.0</td>\n",
       "      <td>1069.0</td>\n",
       "      <td>1000.0</td>\n",
       "      <td>0</td>\n",
       "    </tr>\n",
       "    <tr>\n",
       "      <th>4</th>\n",
       "      <td>50000.0</td>\n",
       "      <td>female</td>\n",
       "      <td>2.0</td>\n",
       "      <td>1.0</td>\n",
       "      <td>57.0</td>\n",
       "      <td>-1.0</td>\n",
       "      <td>0.0</td>\n",
       "      <td>-1.0</td>\n",
       "      <td>0.0</td>\n",
       "      <td>0.0</td>\n",
       "      <td>...</td>\n",
       "      <td>20940.0</td>\n",
       "      <td>19146.0</td>\n",
       "      <td>19131.0</td>\n",
       "      <td>2000.0</td>\n",
       "      <td>36681.0</td>\n",
       "      <td>10000.0</td>\n",
       "      <td>9000.0</td>\n",
       "      <td>689.0</td>\n",
       "      <td>679.0</td>\n",
       "      <td>0</td>\n",
       "    </tr>\n",
       "  </tbody>\n",
       "</table>\n",
       "<p>5 rows × 24 columns</p>\n",
       "</div>"
      ],
      "text/plain": [
       "   LIMIT_BAL     SEX EDUCATION MARRIAGE   AGE PAY_1 PAY_2 PAY_3 PAY_4 PAY_5  \\\n",
       "0    20000.0    male       2.0      1.0  24.0   2.0   2.0  -1.0  -1.0  -2.0   \n",
       "1   120000.0    male       2.0      2.0  26.0  -1.0   2.0   0.0   0.0   0.0   \n",
       "2    90000.0    male       2.0      2.0  34.0   0.0   0.0   0.0   0.0   0.0   \n",
       "3    50000.0    male       2.0      1.0  37.0   0.0   0.0   0.0   0.0   0.0   \n",
       "4    50000.0  female       2.0      1.0  57.0  -1.0   0.0  -1.0   0.0   0.0   \n",
       "\n",
       "   ... BILL_AMT4  BILL_AMT5  BILL_AMT6  PAY_AMT1  PAY_AMT2  PAY_AMT3  \\\n",
       "0  ...       0.0        0.0        0.0       0.0     689.0       0.0   \n",
       "1  ...    3272.0     3455.0     3261.0       0.0    1000.0    1000.0   \n",
       "2  ...   14331.0    14948.0    15549.0    1518.0    1500.0    1000.0   \n",
       "3  ...   28314.0    28959.0    29547.0    2000.0    2019.0    1200.0   \n",
       "4  ...   20940.0    19146.0    19131.0    2000.0   36681.0   10000.0   \n",
       "\n",
       "   PAY_AMT4  PAY_AMT5  PAY_AMT6  default payment next month  \n",
       "0       0.0       0.0       0.0                           1  \n",
       "1    1000.0       0.0    2000.0                           1  \n",
       "2    1000.0    1000.0    5000.0                           0  \n",
       "3    1100.0    1069.0    1000.0                           0  \n",
       "4    9000.0     689.0     679.0                           0  \n",
       "\n",
       "[5 rows x 24 columns]"
      ]
     },
     "execution_count": 2,
     "metadata": {},
     "output_type": "execute_result"
    }
   ],
   "source": [
    "data = fetch_creditdefault(as_frame=True)\n",
    "dataset = pd.concat([data['data'], data['target']], axis=1)\n",
    "dataset.head()"
   ]
  },
  {
   "cell_type": "code",
   "execution_count": 3,
   "metadata": {},
   "outputs": [
    {
     "data": {
      "text/plain": [
       "Index(['LIMIT_BAL', 'SEX', 'EDUCATION', 'MARRIAGE', 'AGE', 'PAY_1', 'PAY_2',\n",
       "       'PAY_3', 'PAY_4', 'PAY_5', 'PAY_6', 'BILL_AMT1', 'BILL_AMT2',\n",
       "       'BILL_AMT3', 'BILL_AMT4', 'BILL_AMT5', 'BILL_AMT6', 'PAY_AMT1',\n",
       "       'PAY_AMT2', 'PAY_AMT3', 'PAY_AMT4', 'PAY_AMT5', 'PAY_AMT6',\n",
       "       'default payment next month'],\n",
       "      dtype='object')"
      ]
     },
     "execution_count": 3,
     "metadata": {},
     "output_type": "execute_result"
    }
   ],
   "source": [
    "dataset.columns"
   ]
  },
  {
   "cell_type": "markdown",
   "metadata": {},
   "source": [
    "Dataset columns:\n",
    "\n",
    "* `LIMIT_BAL`: credit card limit, will be replaced by a synthetic feature\n",
    "* `SEX, EDUCATION, MARRIAGE, AGE`: client demographic features\n",
    "* `BILL_AMT[1-6]`: amount on bill statement for April-September\n",
    "* `PAY_AMT[1-6]`: payment amount for April-September\n",
    "* `default payment next month`: target, whether the client defaulted the following month"
   ]
  },
  {
   "cell_type": "code",
   "execution_count": 4,
   "metadata": {},
   "outputs": [],
   "source": [
    "# Extract the sensitive feature\n",
    "A = dataset[\"SEX\"]\n",
    "A_str = A.map({ 2:\"female\", 1:\"male\"})\n",
    "# Extract the target\n",
    "Y = dataset[\"default payment next month\"].astype(int)"
   ]
  },
  {
   "cell_type": "markdown",
   "metadata": {},
   "source": [
    "### Introduce a Synthetic Feature\n",
    "\n",
    "We manipulate the balance-limit feature `LIMIT_BAL` to make it highly predictive for the \"female\" group but not for the \"male\" group. Specifically, we set this up, so that a lower credit limit indicates that a female client is less likely to default, but provides no information on a male client's probability of default."
   ]
  },
  {
   "cell_type": "code",
   "execution_count": null,
   "metadata": {},
   "outputs": [],
   "source": [
    "dist_scale = 0.5\n",
    "np.random.seed(12345)\n",
    "# Make 'LIMIT_BAL' informative of the target\n",
    "dataset['LIMIT_BAL'] = Y + np.random.normal(scale=dist_scale, size=dataset.shape[0])\n",
    "# But then make it uninformative for the male clients\n",
    "dataset.loc[A==1, 'LIMIT_BAL'] = np.random.normal(scale=dist_scale, size=dataset[A==1].shape[0])"
   ]
  },
  {
   "cell_type": "code",
   "execution_count": null,
   "metadata": {},
   "outputs": [],
   "source": [
    "fig, (ax1, ax2) = plt.subplots(ncols=2, figsize=(10, 4), sharey=True)\n",
    "# Plot distribution of LIMIT_BAL for men\n",
    "dataset['LIMIT_BAL'][(A==1) & (Y==0)].plot(kind='kde', label=\"Payment on time\", ax=ax1, \n",
    "                                           title=\"LIMIT_BAL distribution for \\\"male\\\" group\")\n",
    "dataset['LIMIT_BAL'][(A==1) & (Y==1)].plot(kind='kde', label=\"Default\", ax=ax1)\n",
    "# Plot distribution of LIMIT_BAL for women\n",
    "dataset['LIMIT_BAL'][(A==2) & (Y==0)].plot(kind='kde', label=\"Payment on time\", ax=ax2, \n",
    "                                           legend=True, title=\"LIMIT_BAL distribution for \\\"female\\\" group\")\n",
    "dataset['LIMIT_BAL'][(A==2) & (Y==1)].plot(kind='kde', label=\"Default\", ax=ax2, \n",
    "                                           legend=True).legend(bbox_to_anchor=(1.6, 1))\n",
    "plt.show()"
   ]
  },
  {
   "cell_type": "markdown",
   "metadata": {},
   "source": [
    "Note in the above figures that the new `LIMIT_BAL` feature is indeed highly predictive for the \"female\" group, but not for the \"male\" group."
   ]
  },
  {
   "cell_type": "code",
   "execution_count": null,
   "metadata": {},
   "outputs": [],
   "source": [
    "# Train-test split\n",
    "X_train, X_test, Y_train, Y_test, A_train, A_test, A_str_train, A_str_test = train_test_split(\n",
    "    dataset.drop(columns=['SEX', 'default payment next month']), \n",
    "    Y, \n",
    "    A, \n",
    "    A_str,\n",
    "    test_size = 0.3, \n",
    "    random_state=12345,\n",
    "    stratify=Y)"
   ]
  },
  {
   "cell_type": "markdown",
   "metadata": {
    "tags": []
   },
   "source": [
    "## Prepare Data\n",
    "### The UCI Credit-Card Default Dataset\n",
    "\n",
    "The UCI dataset contains data on 30,000 clients and their credit card transactions at a bank in Taiwan. In addition to static client features, the dataset contains the history of credit card bill payments between April and September 2005, as well as the balance limit of the client's credit card. The target is whether the client will default on a card payment in the following month, October 2005. A model trained on this data could be used, in part, to determine whether a client is eligible for another loan or a credit increase."
   ]
  },
  {
   "cell_type": "code",
   "execution_count": 5,
   "metadata": {},
   "outputs": [
    {
     "data": {
      "text/html": [
       "<div>\n",
       "<style scoped>\n",
       "    .dataframe tbody tr th:only-of-type {\n",
       "        vertical-align: middle;\n",
       "    }\n",
       "\n",
       "    .dataframe tbody tr th {\n",
       "        vertical-align: top;\n",
       "    }\n",
       "\n",
       "    .dataframe thead th {\n",
       "        text-align: right;\n",
       "    }\n",
       "</style>\n",
       "<table border=\"1\" class=\"dataframe\">\n",
       "  <thead>\n",
       "    <tr style=\"text-align: right;\">\n",
       "      <th></th>\n",
       "      <th>LIMIT_BAL</th>\n",
       "      <th>SEX</th>\n",
       "      <th>EDUCATION</th>\n",
       "      <th>MARRIAGE</th>\n",
       "      <th>AGE</th>\n",
       "      <th>PAY_1</th>\n",
       "      <th>PAY_2</th>\n",
       "      <th>PAY_3</th>\n",
       "      <th>PAY_4</th>\n",
       "      <th>PAY_5</th>\n",
       "      <th>...</th>\n",
       "      <th>BILL_AMT4</th>\n",
       "      <th>BILL_AMT5</th>\n",
       "      <th>BILL_AMT6</th>\n",
       "      <th>PAY_AMT1</th>\n",
       "      <th>PAY_AMT2</th>\n",
       "      <th>PAY_AMT3</th>\n",
       "      <th>PAY_AMT4</th>\n",
       "      <th>PAY_AMT5</th>\n",
       "      <th>PAY_AMT6</th>\n",
       "      <th>default payment next month</th>\n",
       "    </tr>\n",
       "  </thead>\n",
       "  <tbody>\n",
       "    <tr>\n",
       "      <th>0</th>\n",
       "      <td>20000.0</td>\n",
       "      <td>male</td>\n",
       "      <td>2.0</td>\n",
       "      <td>1.0</td>\n",
       "      <td>24.0</td>\n",
       "      <td>2.0</td>\n",
       "      <td>2.0</td>\n",
       "      <td>-1.0</td>\n",
       "      <td>-1.0</td>\n",
       "      <td>-2.0</td>\n",
       "      <td>...</td>\n",
       "      <td>0.0</td>\n",
       "      <td>0.0</td>\n",
       "      <td>0.0</td>\n",
       "      <td>0.0</td>\n",
       "      <td>689.0</td>\n",
       "      <td>0.0</td>\n",
       "      <td>0.0</td>\n",
       "      <td>0.0</td>\n",
       "      <td>0.0</td>\n",
       "      <td>1</td>\n",
       "    </tr>\n",
       "    <tr>\n",
       "      <th>1</th>\n",
       "      <td>120000.0</td>\n",
       "      <td>male</td>\n",
       "      <td>2.0</td>\n",
       "      <td>2.0</td>\n",
       "      <td>26.0</td>\n",
       "      <td>-1.0</td>\n",
       "      <td>2.0</td>\n",
       "      <td>0.0</td>\n",
       "      <td>0.0</td>\n",
       "      <td>0.0</td>\n",
       "      <td>...</td>\n",
       "      <td>3272.0</td>\n",
       "      <td>3455.0</td>\n",
       "      <td>3261.0</td>\n",
       "      <td>0.0</td>\n",
       "      <td>1000.0</td>\n",
       "      <td>1000.0</td>\n",
       "      <td>1000.0</td>\n",
       "      <td>0.0</td>\n",
       "      <td>2000.0</td>\n",
       "      <td>1</td>\n",
       "    </tr>\n",
       "    <tr>\n",
       "      <th>2</th>\n",
       "      <td>90000.0</td>\n",
       "      <td>male</td>\n",
       "      <td>2.0</td>\n",
       "      <td>2.0</td>\n",
       "      <td>34.0</td>\n",
       "      <td>0.0</td>\n",
       "      <td>0.0</td>\n",
       "      <td>0.0</td>\n",
       "      <td>0.0</td>\n",
       "      <td>0.0</td>\n",
       "      <td>...</td>\n",
       "      <td>14331.0</td>\n",
       "      <td>14948.0</td>\n",
       "      <td>15549.0</td>\n",
       "      <td>1518.0</td>\n",
       "      <td>1500.0</td>\n",
       "      <td>1000.0</td>\n",
       "      <td>1000.0</td>\n",
       "      <td>1000.0</td>\n",
       "      <td>5000.0</td>\n",
       "      <td>0</td>\n",
       "    </tr>\n",
       "    <tr>\n",
       "      <th>3</th>\n",
       "      <td>50000.0</td>\n",
       "      <td>male</td>\n",
       "      <td>2.0</td>\n",
       "      <td>1.0</td>\n",
       "      <td>37.0</td>\n",
       "      <td>0.0</td>\n",
       "      <td>0.0</td>\n",
       "      <td>0.0</td>\n",
       "      <td>0.0</td>\n",
       "      <td>0.0</td>\n",
       "      <td>...</td>\n",
       "      <td>28314.0</td>\n",
       "      <td>28959.0</td>\n",
       "      <td>29547.0</td>\n",
       "      <td>2000.0</td>\n",
       "      <td>2019.0</td>\n",
       "      <td>1200.0</td>\n",
       "      <td>1100.0</td>\n",
       "      <td>1069.0</td>\n",
       "      <td>1000.0</td>\n",
       "      <td>0</td>\n",
       "    </tr>\n",
       "    <tr>\n",
       "      <th>4</th>\n",
       "      <td>50000.0</td>\n",
       "      <td>female</td>\n",
       "      <td>2.0</td>\n",
       "      <td>1.0</td>\n",
       "      <td>57.0</td>\n",
       "      <td>-1.0</td>\n",
       "      <td>0.0</td>\n",
       "      <td>-1.0</td>\n",
       "      <td>0.0</td>\n",
       "      <td>0.0</td>\n",
       "      <td>...</td>\n",
       "      <td>20940.0</td>\n",
       "      <td>19146.0</td>\n",
       "      <td>19131.0</td>\n",
       "      <td>2000.0</td>\n",
       "      <td>36681.0</td>\n",
       "      <td>10000.0</td>\n",
       "      <td>9000.0</td>\n",
       "      <td>689.0</td>\n",
       "      <td>679.0</td>\n",
       "      <td>0</td>\n",
       "    </tr>\n",
       "  </tbody>\n",
       "</table>\n",
       "<p>5 rows × 24 columns</p>\n",
       "</div>"
      ],
      "text/plain": [
       "   LIMIT_BAL     SEX EDUCATION MARRIAGE   AGE PAY_1 PAY_2 PAY_3 PAY_4 PAY_5  \\\n",
       "0    20000.0    male       2.0      1.0  24.0   2.0   2.0  -1.0  -1.0  -2.0   \n",
       "1   120000.0    male       2.0      2.0  26.0  -1.0   2.0   0.0   0.0   0.0   \n",
       "2    90000.0    male       2.0      2.0  34.0   0.0   0.0   0.0   0.0   0.0   \n",
       "3    50000.0    male       2.0      1.0  37.0   0.0   0.0   0.0   0.0   0.0   \n",
       "4    50000.0  female       2.0      1.0  57.0  -1.0   0.0  -1.0   0.0   0.0   \n",
       "\n",
       "   ... BILL_AMT4  BILL_AMT5  BILL_AMT6  PAY_AMT1  PAY_AMT2  PAY_AMT3  \\\n",
       "0  ...       0.0        0.0        0.0       0.0     689.0       0.0   \n",
       "1  ...    3272.0     3455.0     3261.0       0.0    1000.0    1000.0   \n",
       "2  ...   14331.0    14948.0    15549.0    1518.0    1500.0    1000.0   \n",
       "3  ...   28314.0    28959.0    29547.0    2000.0    2019.0    1200.0   \n",
       "4  ...   20940.0    19146.0    19131.0    2000.0   36681.0   10000.0   \n",
       "\n",
       "   PAY_AMT4  PAY_AMT5  PAY_AMT6  default payment next month  \n",
       "0       0.0       0.0       0.0                           1  \n",
       "1    1000.0       0.0    2000.0                           1  \n",
       "2    1000.0    1000.0    5000.0                           0  \n",
       "3    1100.0    1069.0    1000.0                           0  \n",
       "4    9000.0     689.0     679.0                           0  \n",
       "\n",
       "[5 rows x 24 columns]"
      ]
     },
     "execution_count": 5,
     "metadata": {},
     "output_type": "execute_result"
    }
   ],
   "source": [
    "data = fetch_creditdefault()\n",
    "dataset = pd.concat([data['data'], data['target']], axis=1)\n",
    "dataset.head()"
   ]
  },
  {
   "cell_type": "markdown",
   "metadata": {},
   "source": [
    "Dataset columns:\n",
    "\n",
    "* `LIMIT_BAL`: credit card limit, will be replaced by a synthetic feature\n",
    "* `gender, EDUCATION, MARRIAGE, AGE`: client demographic features\n",
    "* `BILL_AMT[1-6]`: amount on bill statement for April-September\n",
    "* `PAY_AMT[1-6]`: payment amount for April-September\n",
    "* `default payment next month`: target, whether the client defaulted the following month"
   ]
  },
  {
   "cell_type": "code",
   "execution_count": 6,
   "metadata": {},
   "outputs": [],
   "source": [
    "# Extract the sensitive feature\n",
    "gender = dataset[\"SEX\"]\n",
    "# Extract the target\n",
    "Y = dataset[\"default payment next month\"].astype(int)"
   ]
  },
  {
   "cell_type": "markdown",
   "metadata": {},
   "source": [
    "### Introduce a Synthetic Feature\n",
    "\n",
    "We manipulate the balance-limit feature `LIMIT_BAL` to make it highly predictive for the \"female\" group but not for the \"male\" group. Specifically, we set this up, so that a lower credit limit indicates that a female client is less likely to default, but provides no information on a male client's probability of default."
   ]
  },
  {
   "cell_type": "code",
   "execution_count": 7,
   "metadata": {},
   "outputs": [],
   "source": [
    "dist_scale = 0.5\n",
    "np.random.seed(12345)\n",
    "# Make 'LIMIT_BAL' informative of the target\n",
    "dataset['LIMIT_BAL'] = Y + np.random.normal(scale=dist_scale, size=dataset.shape[0])\n",
    "# But then make it uninformative for the male clients\n",
    "dataset.loc[gender==\"male\", 'LIMIT_BAL'] = np.random.normal(scale=dist_scale, size=dataset[gender==\"male\"].shape[0])"
   ]
  },
  {
   "cell_type": "code",
   "execution_count": 8,
   "metadata": {},
   "outputs": [
    {
     "data": {
      "text/plain": [
       "Series([], Name: LIMIT_BAL, dtype: float64)"
      ]
     },
     "execution_count": 8,
     "metadata": {},
     "output_type": "execute_result"
    }
   ],
   "source": [
    "dataset['LIMIT_BAL'][(gender==1) & (Y==0)]"
   ]
  },
  {
   "cell_type": "code",
   "execution_count": 9,
   "metadata": {},
   "outputs": [
    {
     "data": {
      "image/png": "iVBORw0KGgoAAAANSUhEUgAAAvQAAAEICAYAAAAwZGDpAAAAOXRFWHRTb2Z0d2FyZQBNYXRwbG90bGliIHZlcnNpb24zLjUuMSwgaHR0cHM6Ly9tYXRwbG90bGliLm9yZy/YYfK9AAAACXBIWXMAAAsTAAALEwEAmpwYAABge0lEQVR4nO3dd3zkVb34/9d7ZtJ72/RkszW7bINdlqoUlSqgglcQRWyAyhXl61Wu3OtF7Ndy9f5QEbiKHay4IkqR3llgl+0tm2x6Jr3XOb8/PjNLNpsySebzmZL38/HYx2RmPvM570lmz7znzDnvI8YYlFJKKaWUUtHJFe4AlFJKKaWUUnOnCb1SSimllFJRTBN6pZRSSimlopgm9EoppZRSSkUxTeiVUkoppZSKYprQK6WUUkopFcU0oV8gRORaEXl23PVeEVkSonN/UUTu8f+8WESMiHhCdO4yf6zuUJxvwrnPEJED/vO/K9Tnt4OIVIvI28Mdh1J20H5q0nM70k+JyLtFpNbfzol2tTNJu2eLSJ1T7SkVq2I2oZ8q8ZnYeYjIk/6Off2E4x7w3362//ptIvKrcR134J8Rkb5x198yTUz3isiw/7geEXlVRM6aIkYjIp+fcHvI3oSMManGmKrpjgm2ozXGfN0Y87H5xuRv85i/mzHmiD/WsVCcf4LbgTv8539gvifz/32v9f+7d97RzS+WxSJS7f+5WkQWhzMeNTntp6an/RTgXD/1HeBGfzuvz7cdO/hf37f5/+ZPhjsepSJJzCb0s7QfuCZwRURygFMB78QDx3XcqcaYVP/N68fd9swMbf23/3EZwI+BP00yqvMhoN1/GdFCNcIVJuXArrk8MMqf95wsxOccYbSfmqMof+061U/NuZ1oFuWvDaWO0oTe8mvgfePesK4C/gwM29WgMcYH/AbIBvIDt4tIMnAF8ClguYhsmsv5RSRHRLaISLeIvAwsnXC/EZFl/p8vEpHd/tG4ehH5nIikAH8HisaN6hX5R0f+4B8F7AauDYwKTgjhIyLSICKNIvL/xrV7r4h8ddz1o6NrIvJLoAz4q7+9z08c7fPHsEVE2kXkoIh8fNy5bhOR34nIL/zPZddUvz8ROQQsGddWQhDnPuZ5B/l3CMT/YbG+zu4QkRtE5GQReUNEOkXkjnHHLxWRx0WkTURaReTXIpI5xbldInKLiBzyH/87EckOJq5x56gQkaf9v6/HROSHgb/luNg/KiJHgMf9bf6HiNSISIv/d53hP/64kdLxI5njfof3+9t7TSaMOKtpaT+l/VTI+yn/OXsBN7Dd32bgOfxRRLwiclhEPj2hnd/72+kRkR0iskJE/t3fL9SKyHnjjv+wiOzxH1slItdPE8+U7QZLRK7x91FtIvKfU/RD418b0/1Op3wt+K9X+5/3brH695+JSOJsY1ZqvjShtzQAu4FAB3QN8As7G/S/KV8DHAaax911OdAL/B54mHEjcrP0Q2AQKAQ+4v83lf8DrjfGpAFrgMeNMX3AhUDDuFG9Bv/xlwF/ADKxkozJnAMsx/qd3iJBzPs2xnwQOAJc4m/vvyc57LdAHVCElVB8XUTeNu7+S4H7/LFtAe6YeAJ/W0sntDUUxLmnfd7GmGuNMff6/1074e5TsH4f7wO+D9wKvB04AfgXeXNKgwDf8MewCigFbpvsOQCfBt4FnOU/vgPr744xptoYs9j/82JjTPUU5/gN8DKQ42/ng5Mcc5Y/lvOxEoRrsf6+S4BUpvgdT+EyrNd2tr/tB0QkbhaPX8i0n9J+KuT9lDFmaMK3OEtFxAX8FdgOFANvAz4jIuePO9UlwC+BLOB1rNeBy3/87cBPxh3bArwTSAc+DPyPiJw0MbaZ2jXG3Ob/96Qx5uzJfmcishr4EXA11usqw3+u8Sb+jmb6nc7kaqz+cSmwAviPWTxWqZDQhP5NvwCuEZGVQKYx5gWb2vmciHQCfViJ3X9OmHf5IeB+/22/Aa6abcLjfxO+HPiSMabPGLMT+Pk0DxkBVotIujGmwxjz2gxNvGCMecAY4zPGDExxzJf9be8AfoY1mjgvIlIKnAl8wRgzaIzZBtzDsUnos8aYh/y/v18CQY0AB3nuYJ73VL7iP+8jWH/73xpjWowx9cAzwIkAxpiDxphH/W+yXuB7WAn1ZK4HbjXG1Pnf6G8DrpAgv0IWkTLgZKzXybAx5lms5GKi2/x/ywGsN67vGWOqjDG9wL8DVwbbJvCqMeYPxpgR/3NLxJo2ooKj/ZT2U3b2UwEnA3nGmNv9fUMVcDdw5bhjnjHGPGyMGcX6YJcHfNP/f/s+YLH4v100xvzNGHPIWJ4CHgEmW8cRTLszuQL4qzHmWWPMMPAlwEw45ujvCMhl5t/pTO4wxtQaY9qBrxGC15FSs6UJ/Zv+BJwL/CtWB2uX7xhjMoEkYBPwbRG5EI521ufw5qjKX7ASnotn2UYe4AFqx91WM83xlwMXATUi8pSInDbD+WtnuH/iMTVYIx/zVQS0G2N6Jpx7/OhL07if+4HEIJPNYM4dzPOeyvjRzYFJrqcCiMgiEblPrCkF3cCvsN5wJlMO/FmsaTudwB5gjHFTI2YQeM79426b7DmOv62IY19LNVivtWDbPHou/5tpYFRMBUf7Ke2n7OynAsqxpjF1jutfvsix/88n9mGt4z70BT5IBPq1C0XkRf+Ulk6sv+Nk/Vow7c6kiGP7mX6gbcIxE/u0mX6nM7HjdaTUrGhC7+f/T/934BPY+0YZaM/4R6Se4803wg9i/U3+KiJNQBXWG+Vsv872AqNY0zUCyqaJ5RVjzGXAIuAB4HeBu6Z6SBAxTGw78DV4H5A87r6CWZy7AcgWkbQJ564PIp6ZBHPuYJ73fH3D3846Y0w68AGsaTiTqQUuNMZkjvuX6B/1D0Yj1nMe//coneS48c+7AetNN6AM67XWzIS/rX8ENm/CuUrH3e8CSnjztaFmoP2U9lNBnDsU/VQtcHhC35JmjLloticSkQTgj1hVdPL9HxQfYvJ+LRTtNmL1K4H2k7CmFI43sU+b7nc602sBpn4dKeWYWE/o40Qkcdy/mUZAvgicZaaebxxSIlKJ9VVfoLLANcCXgQ3j/l0OXCxWRYuAhAnP65i/o3+U5E/AbSKS7J9TOGklChGJF5GrRSTD/1VpN9YoL1hJWo74Fz3O0n/62z4Ba87k/f7btwEXiUi2iBQAn5nwuGasudnHMcbUAs8D3/A/73XAR5l6fmzQ7Dz3LKVhzU3uFJFi4N+mOfZO4GsiUg4gInkiclmwDRljaoCtWK+TeP+I5yUzPOy3wGfFWkybCnwda+rFKFYVlkQRudg//eI/gIQJj98oIu/x/1/8DDAEvBhszDFK+yntp4LiYD/1MtAtIl8QkSQRcYvIGhE5eQ7nisfqB7zAqP+bnvOmODYU7f4BuERETheReKzX6lSDIsH8Trcx/WsB4FMiUiJWUYIv8ubrSCnHxHpC/xDWV3+Bf7dNd7AxpsE/j9hOnxerWkEf1jzCnwE/EZFTgcXAD40xTeP+bQEOcuycvF6OfV7nTtLOjVhfdzYB9/rbmcoHgWr/FI8bsEaFMcbsxUrgqvxff87ma8Sn/HH/E+vr+0f8t/8Sa8FTtf/5T+z4vgH8h7+9z01y3quwfk8NWBU+/ssY8+gs4pqOnecO1peBk4Au4G9YCc9UfoA15/0REenBSoxPmWV7VwOnYX0l/VWsv8fQNMf/FOtv+DTWQslBrOkfGGO6gE9izT+txxrZmlgf/C9YC4M7sF537/EnaAuZ9lPaT82G7f2U/8PWJVgf1g4DrVj/r2f9ock/leXTWN+odADvZ/K1OiFp1xizC6tPug9rtL4Ha1HudP3adL/TmV4LYK0jeQTr26oqrL5UKUeJMU7MIlBKRQMRuR/Ya4z5LxvOfRuwzBjzgVCfWymlJuP/JrETWG6MOWzD+auBjxljHgv1uZWajVgfoVdKTUOsevhLxaovfwFWObcHwhyWUkrNmYhc4p9KlYI1d38H1gi7UjFLE/oQE2uTkN5J/l0d7tiUmkQB8CTW9Ij/BT5hInTbdxU62k+pGHcZ1vSZBqx9Bq40Oh1BxTidcqOUUkoppVQU0xF6pZRSSimloliwuztGjNzcXLN48eJwh6GUctCrr77aaoyZWNM+KmkfptTCEkv9l4pcUZfQL168mK1bt4Y7DKWUg0Rkuh1Eo4r2YUotLLHUf6nIpVNulFJKKaWUimKa0CullFJKKRXFNKFXSimllFIqikXdHHqllFJKKXW8V199dZHH47kHWIMO2sYSH7BzdHT0Yxs3bmyZ7ABbE3r/zpM/ANzAPcaYb064PwP4FVDmj+U7xpif2RmTUkoppVQs8ng89xQUFKzKy8vrcLlcutFQjPD5fOL1elc3NTXdA1w62TG2fXoTETfwQ+BCYDVwlYisnnDYp4Ddxpj1wNnAd0Uk3q6YlFJKKaVi2Jq8vLxuTeZji8vlMnl5eV1Y37xMfoyN7W8GDhpjqowxw8B9WNsxj2eANBERIBVoB0ZtjEkppZRSKla5NJmPTf6/65R5u50JfTFQO+56nf+28e4AVgENwA7gJmOMb+KJROQ6EdkqIlu9Xq9d8SqllC20D4s9xhi2bG/gyX2TTmdVSilH2ZnQyyS3TfzUeD6wDSgCNgB3iEj6cQ8y5i5jzCZjzKa8PN1sTSkVXbQPiz2/f7WOT//2da792SscaO4JdzhKRQy3272xsrJy9fLly0+48MILl/T09ETM4twHH3ww7dFHH02x49y33HJLwfjrJ554YqUd7UzFzl9yHVA67noJ1kj8eB8G/mQsB4HDgKO/AKWUUmo2jDH85KlDlGYnEecWfre1duYHKbVAJCQk+Pbu3bv7wIEDu+Li4sx3v/vdiBnFePzxx9OeeeaZVDvO/b//+7+F46+//vrre+1oZyp2JvSvAMtFpMK/0PVKYMuEY44AbwMQkXxgJVBlY0wqRrxY1cZb/vtx3vrfT/BSVVu4w1FKLSB7Gns45O3jhrOWcuqSHJ7cp9OolJrMmWee2Xvw4MGE3/zmNxnr1q2rXLVq1erTTz99RW1trWdsbIzy8vI1DQ0NHoCxsTHKysrWNDY2ei6//PLFV199ddkpp5yyoqSkZO3f/va31Pe+972LlyxZcsLll1++OHD+P/3pT+kbNmyoXL169aoLL7xwSVdXlwuguLh47Wc/+9mi1atXr1qxYsXq119/PXHfvn3xv/jFL/LuvPPO/MrKytX/+Mc/jknsm5ub3W9/+9uXrlixYvX69esrX3rppSSAm2++uei9733v4s2bN68sKSlZ+9WvfnXRxOf5yU9+snhoaMhVWVm5+tJLL60ASE5OPhGsbwVOPvnklRdddNGSxYsXr/nkJz9Z/OMf/zh77dq1q1asWLF6165dCQANDQ2e888/f+maNWtWrVmzZtUjjzwyq28SbCtbaYwZFZEbgYexylb+1BizS0Ru8N9/J/AV4F4R2YE1RecLxphWu2JSMWC4n3ZvPdf9oorsFKsg0kfufYW/ffotLM615Vs0pZQ6xoNvNOB2CReuKaS1Z5jv/3M/vUOjpCaE8C21qw6SsiBe+zU1N//2h+2l+5t6kkN5zhUFaf3fvmJ9UF9JjYyM8PDDD6efd9553e94xzt6r7zyyr0ul4vvfe97ubfffnvB3XffXXfFFVe03XPPPdlf+tKXWv7yl7+kr1q1aqCwsHAUoKury/PCCy/s/81vfpP5vve9b/njjz++d+PGjQPr1q1b9fzzzydVVFSMfP3rXy98+umn96enp/tuvfXWgq985Sv53/nOdxoBcnNzR3fv3r3nm9/8Zt43v/nN/Pvvv7/mmmuu8aampo7dfvvtzRPj/fznP1+0fv36/scee+zQli1b0j70oQ9V7N27dzfAwYMHE59//vl9nZ2d7lWrVq35t3/7N29CQsLRaeQ/+tGP6u+9995FgeMn2rt3b9If/vCHqkWLFo2Wl5evTUhIaN2xY8eer3zlK4u++93vLvrpT39ae/3115fefPPNzeeff37vgQMH4s8///zlVVVVu4L929hah94Y8xDw0ITb7hz3cwNwnp0xqBji3Qf3Xkx2n5fv+Dax9KpfkpSaxfn/8zRf/PMOfv2xU7AKJimllD2MMTz4RiNnLMslOyWetSXpGAN7Grs5eXH2/BsYG4HfXwt7H4T4NLjg63DSNfM/r1IOCYxUA5xyyik9N910U+sbb7yR+K53vavE6/XGDQ8Pu0pLS4cAPvGJT7Reeumly770pS+1/PSnP8299tprjw7qXnzxxZ0ul4uTTjqpPycnZ2Tz5s0DACtWrBg4dOhQQk1NTfyhQ4cSN2/eXAkwMjIiGzdu7A08/v3vf38HwObNm/u3bNmSNVPcL7/8ctof//jHgwCXXnppz3XXXedpa2tzA5x33nmdSUlJJikpaTQ7O3ukrq7Os3Tp0pFgfydr167tKy8vHwEoKysbuvDCC7sA1q9fP/DUU0+lATz33HPpBw4cSAo8pre3193R0eHKyso6rljMZHSnWBU9HrwZn8/H3b7L+JjrQdxbroCrf8fnL1jJl/6ygzce+Tnr+56HirNgw/tBk3ulVIhtq+3kSHs//3ruMgDWFGUAsLO+KzQJ/XM/sJL50z8Njdthy79CYgasnlj1WanpBTuSHmqBOfTjb7vxxhvLbrrppqarr76668EHH0y7/fbbiwCWLVs2kpubO7ply5a0119/PeWBBx44Ou06MTHRALjdbuLj44+OhrtcLkZHR8Xtdpszzzyz+69//evhyeIIPN7j8ZjR0dEZEwJjjq/2KSLG/5yO3ul2uwnmfOONf7zL5Toam8vlYmxsTALtb926dU9qauqcyo5GzMpjpabVtBNqnuXl4mv4xvD7qLv4l9BVC3efy9V9v+DR5P9k/Qs3Yfb+Df7ySdj263BHrJSKQX/Z1kC8x8UFa6yCFovSE8lIiuOQt3eGRwZhdAhe/DEsewec9xW4+vdQcjJs+TT0t8///EqFSU9Pj7usrGwE4N57780Zf99HPvIR78c+9rGKSy+9tN3jCX6c+eyzz+7bunVr6s6dOxP8bbjeeOONhOkek5aWNtbT0+Oe7L5TTz2152c/+1kOWPPes7KyRrOzs4MaHQfrg8PQ0NCcRxLPPPPM7m9961tH5+c///zzSdMdP5Em9Co67H4AxM33W09mfWkm5SdfDB95GJJzcD37XfJTPdw8fAO/O/dpKD0FnvgGjOkeZUqp0OkdGuWBbfW8Y1U+aYlxR29fnJNMTVv//Buoegr6W2HzddZ1TwJc8gMY7ILnvj//8ysVJrfeemvDVVddtXTjxo0rc3Jyjnlzvuqqq7r6+/vd11133awqXBQVFY3+5Cc/qb7yyiuXrFixYvXGjRsrd+zYkTjdYy6//PLOv/3tb5mTLYr91re+1fDaa68lr1ixYvWtt95afO+990468j+Vq6++2rtq1aqji2Jn66677qp97bXXUlasWLF66dKlJ9xxxx2zqg4kk33FEMk2bdpktm7dGu4wlNPuPpfBMais/n/85ztX89Ezx/1/GR3CuON51w+fo6N/hCcu7sL9+w/BNVtgyVnhi1mFjIi8aozZFO44QkH7sOj13//Yy4+ePMSfP3k6J5a9OSX3pvte59WaDp79wrnza+Cvn4Edf4DPH7KS+YDfXwuHHof/tw/iZjVopyKAk/3X9u3bq9evXx9VxUWefvrp5M9+9rOlr7766r5wxxLptm/fnrt+/frFk92nI/Qq8g10QMPrbI8/CRG4eG3hsfd7EhARbjhrKUfa+3lseA244+HAI+GJVykVU7bVdnLtz17mR08e4oqNJcck8wDlOSk0dA4wNDo2v4ZqnoPFZx6bzANs+og1Sr/7L/M7v1IR5otf/GLBlVdeufTrX/96fbhjiXaa0KvId+QlMD7+3LmMk8qyKMiY/Bu1804ooDQ7iV+91gblp0PVk87GqZSKOT956hDv/tFzbK/t5PMXrORr715z3DEVucn4DNS2D8y9oYEOaN0PJZMM5C5+C2SUwq4H5n5+pSLQ17/+9aaGhoYd559/fggWoSxsmtCryNe4DYPwV28eZ6+YekqZ2yW8a0Mxzx1spS/vRGjZDcN9DgaqlIolr1S3842/7+XCNQU884Vz+eTZy0jwHL+erjzHqhVf3TqP/qb+Veuy5OTj7xOByoutaTdDmvcopY6nCb2KfA3b6E2roM8k8tZpEnqAi9YW4jPw2thSMD5ofMOhIJVSseb7j+0nLy2B7753w7SbRpVnW3v31HbMY2Fs3auAQNGJk99f+U4YG4JD/5x7G0qpmKUJvYp8jdvY71pGZnIca4ozpj20siCN3NQEHu7wz7Nv3O5AgEqpWFPX0c9zB9v40GnlJMVPWuXuqOyUeJLj3fObctOyG7IWQ2L65PeXnQYJGXBQE3ql1PE0oVeRrdcLPY0811vEGUtzcbumL/EqIpyxLId/VPswiRnWnFSllJqlv+9oAuCS9UUzHisilGYlz2+EvnU/5K2c+n63x1owe/jpubehlIpZmtCryNZ+CIDXBvLYtHjGnZsB2FieRWvfCCOZSzWhV0rNyXOHWlm2KPXo/PiZlGYnUds+x4R+bBTaDk6f0ANUvBU6DkPnkbm1o5QD3G73xsrKytXLli07YeXKlatvu+22/LGxmStAXX/99SXLli074frrry+ZS7vJycknAuzbty/+zjvvDMG2zdFFE3oV2dqtfR2OmHw2lgeX0J/g34rdm1BuvUkqpdQsjPkMr1Z3sLki+JygJCuZ2vb+SbePn1FHNYwNQ+5MCf1brMvDz8y+DaUckpCQ4Nu7d+/ugwcP7nr88cf3P/LIIxmf+9znZvyq69e//nXejh07dv/kJz+pm0/7Bw4cSLj//vs1oVcqonQcxocLryefVYVTzC2dYFVhGi6BKgqhpxEGu20OUikVS/Y2ddMzNMrJQX4rCFCanUzf8Bgd/SOzb7DVv59OXuX0x+WtguRcnXajokZxcfHoPffcU/2zn/1skc/nY3R0lOuvv75kzZo1q1asWLH629/+di7Aueeeu2xgYMB14oknrrr77ruzfvOb32SsW7euctWqVatPP/30FbW1tR6Am2++uehLX/pSfuD8y5cvP2Hfvn3x49u89dZbi7du3ZpaWVm5+stf/vIiZ59x+Ey9bF+pSNB+mFZXLqsK8ohzB/f5MzneQ0VuCjsG83kLQNsBKN5oa5hKqdjxWk0HAJvKgx/kK82ydnCtbe8nOyV+hqMn8O61LnOXT3+cy2WN0h9+GoyxylkqNZUHPlVKy+7kkJ5z0ep+3vXD2tk8ZPXq1cM+n4/6+nrP/fffn5mRkTG2c+fOPQMDA3LyySdXXnLJJd2PP/74weTk5BP37t27G8Dr9bqvvPLKvS6Xi+9973u5t99+e8Hdd98d1Mj91772tfrvfve7+U888cSC+opeE3oV0Xzthzg4mseJ5ZmzetzSvFS2Nfsf01GjCb1SKmh7mnpIS/RQ4k/Sg1GW82bpyvWlmbNrsL0KUhZNXeHmmIZOh11/hq5ayCybXTtKhUlgKtpjjz2Wvnfv3uQtW7ZkAfT09Lh3796dWFlZOTz++MOHD8e/613vKvF6vXHDw8Ou0tLSoTCEHVU0oVcRzdd2mGrfetbOUK5yooq8FH6/Lw3isN74lFIqSPuaelhVkI7MYgS8NMuf0M+ldGXnEcgqD+7YslOsyyMvaUKvpjfLkXS77N69O97tdlNcXDxqjJHvfve7Ry6//PJp58LeeOONZTfddFPT1Vdf3fXggw+m3X777UUAHo/H+Hy+o8cNDQ3p11R+ts6hF5ELRGSfiBwUkVsmuf/fRGSb/99OERkTkQW3kEFNYbAbz2A7Nabg6ELXYC3JTaF9LBFffDp0RkSfppSKAsYY9jf1sLIgbVaPS0nwkJ0SP7fSlR01kBlkQr/oBIhPhdoXZ9+OUg5raGjwfPzjHy//8Ic/3OJyuXjHO97R9eMf/zgvkIi/8cYbCd3d3cfloj09Pe6ysrIRgHvvvTcncPvixYuHtm3blgLw7LPPJtfX1ydMfGxGRsZYb2/v9JtHxCDbEnoRcQM/BC4EVgNXicjq8ccYY75tjNlgjNkA/DvwlDGm3a6YVJTpsCrcNHsKj+7EGKyK3FQA+pOLdIReKRW0+s4BeoZGZ53QgzWPftalK8dGoasu+BF6t8eaQnjkpVnHp5QThoaGXIGyleecc86Kt73tbd3f+c53GgA++9nPtlZWVg6uXbt21fLly0/4+Mc/Xj4yMnLcKPutt97acNVVVy3duHHjypycnNHA7ddcc01HR0eHu7KycvUdd9yRV15ePjjxsZs3bx7weDxm5cqVuig2RDYDB40xVQAich9wGbB7iuOvAn5rYzwq2rRXARCXuwTXDBtKTVTun8/aGbeI1K55VcBSSi0gB1t6AViRP/uEviQ7mV31XbN7UE8DmLHgR+gByk6Fp79tVfAKZt69Ug4aGxt7dar73G43d9xxRz1QP/G+/v7+1wM/f+ADH+j8wAc+0DnxmNTUVPPcc88dmOzcgccnJCSYF154YcFtQmPnlJtiYPzQaJ3/tuOISDJwAfDHKe6/TkS2ishWr9cb8kBVZPK1WSP0WSUz1GaeRF5qAnFuodm1SKfcqLDTPix61LRZI+yLc2dfHKQ0K5n6zgHGfLOoRd9RY13OZj586SlgfFC/dXYBKqVilp0J/WRDqlP1cpcAz0013cYYc5cxZpMxZlNeXl7IAlSRrbfpAF6TzrLSwlk/1uUSCjOSqPPlwlAXDM5y1EypENI+LHrUtPWTHO8mL/W4qbkzKs1OYmTM0Nx93CyAqXX6E/pgp9wAlJwM4tJpN0qpo+xM6OuA0nHXS4CGKY69Ep1uoyYYajnEEZPPCUVz+0q5KDORQ8P+jWF02o1SKgg1bX2UZSfPqsJNQFl2oNLNLObRdx6xkvP0Wex2n5huLY7VhbHqeD6fz6eVX2KQ/+/qm+p+OxP6V4DlIlIhIvFYSfuWiQeJSAZwFvAXG2NRUSi+u5pa8lm+aPZzWQGKMpPY0+//MKDTbpRSQahp7z+amM/W0dKVHbMoXdlRA2lF4JnlZlRlp0DdVmtRrVJv2un1ejM0qY8tPp9PvF5vBrBzqmNsWxRrjBkVkRuBhwE38FNjzC4RucF//53+Q98NPGKM6bMrFhWFRodIG26hJ/ltxHvm9rmzODOJP/SmQQLWwjOllJqGz2c40t7PuZVzK4xRlJmECByZ1Qh9zeym2wSUngqv3AMtu6Fw3ewfr2LS6Ojox5qamu5pampag82lyZWjfMDO0dHRj011gK0bSxljHgIemnDbnROu3wvca2ccKgp11ODCQNbiOZ+iKDOJFpOBQZCeptDFppSKSU3dgwyP+uY8Qh/vcVGYnkjdbKfcVJw1+8ZKN1uXdS9rQq+O2rhxYwtwabjjUM7TT28qIvU3W1WpkvKXz/kcRZlJjOFmJDEHehpDFZpSKkYFKtwEyt7ORUl2cvCbS40OQXfD3HZ8zSyD5Fyof33mY5VSMU8TehWR2mr3ApBbVjnncxRlJALQn5AHOkKvlJpBfac1970ka+4JfWlWMrXtQc6h76oDzNym3IhA8UlQP2XJb6XUAqIJvYpIA00H6TFJLCmbwxudX74/oe/y5GhCr5SaUVOXlYgXpCfO+Rxl2ck09wwyNDo288Ed1dblbDaVGq94I3j3wlDP3B6vlIoZmtCriCQdVoWbkjnOZQVIS/CQEu+mVbI1oVdKzaixa5Cs5DiS4t1zPkdpdhLGQH0wlW46j1iXc5lyA1B0EmCgcfvcHq+Uihma0KuIlNJ/hI6EYlyuuVfeEhEKMhJpHMuEPi+MjYQuQKVUzGnsGqQgI2le5yjNnkXpys4acMVBetHcGis+ybqsf21uj1dKxQxN6FXk8Y2RN9rEUNocR63GKcxI4shIBmCgt2X+sSmlYlZj1+DRtTdzFahFH1Tpyo4ayCgB1xy/EUjJtUb3dR69UgueJvQq4nQ31xDHKO7cpfM+V0FGIocG/RtT6bQbpdQ0GrsGKJhnQr8oLYF4jyu40pWdNXOfbhNQdBI06Ai9UgudJvQq4jRU7wYgvWjFvM9VmJHIgYFU64qWrlRKTWFgeIzO/hGKMuc35cblEkoyk4IrXdkxx02lxiveaM3F7/XO7zxKqaimCb2KOJ11+wAorFg173Plp/vn0IMm9EqpKTV1DwLzq3ATUJIdROnKoV7ob53X5nnAm/PodZReqQVNE3oVcUa9hxgxbvKLl8z7XIUZibSRjhGXTrlRSk2p0V+DvnCeU24AyrKDGKE/WuFmniP0hRtAXLowVqkFThN6FXHie2po9hQibs+8z1WQkYgPF0MJudCrCb1SanKNXdYIfeE8p9yAtTC2s3+E7sFpKmt11liX8x2hT0iFnOXQ9Mb8zqOUimqa0KuIkzlYT3diSUjOVegvQdcTn6sj9EqpKYVyyk15jr/STds0o/Qd/oR+viP0AAVroWnH/M+jlIpamtCriDIwNEqhr4mRjBC8yQFZyXHEe1x0uHS3WKXU1Bo6B+a9qVRARa61EL+qtW/qgzprIC7ZKj05XwVroasW+tvnfy6lVFTShF5FlNr6I6TJAJ7c+c+fB//mUumJtJgsXRSrlJpSUwg2lQoIjNBXT5fQd9RYo/My983zjipYa10275z/uZRSUUkTehVRWo/sBSA1BCUrAwoyEqkfy4D+NhgdCtl5lVKxIxSbSgUkxrkpzkzi8Ewj9PMtWRkQSOh12o1SC5atCb2IXCAi+0TkoIjcMsUxZ4vINhHZJSJP2RmPinx9TQcByCurDNk5CzMSOTycbl3pbQ7ZeZVSsSMUm0qNV5GbMvWUG2PeHKEPhdRFkFqgCb1SC5htCb2IuIEfAhcCq4GrRGT1hGMygR8BlxpjTgDea1c8Kjr42qrwISQvmv8usQEFGYkc6g9sLqXz6JVSxxocGaOjfyQkJSsDKnJTOOztxRhz/J0DHTDcE7oRetCFsUotcHaO0G8GDhpjqowxw8B9wGUTjnk/8CdjzBEAY0yLjfGoKJDQXU27Oxc8CSE7Z2G6f8oNaEKvlDpOU6BkZYjm0AMszk2he3CUjv5JSld2VFuXoRqhByuh9+6D0eHQnVMpFTXsTOiLgdpx1+v8t423AsgSkSdF5FURucbGeFQUyBqqpyupNKTnLMhIpNlkWVc0oVdKTdDQFbpNpQKW5KYAcLi19/g7Q1WDfryCteAbAe/e0J1TKRU17EzoJ1u6P/G7Rw+wEbgYOB/4TxE5bjWkiFwnIltFZKvX6w19pCoidPQNU2SaGEkP4agVUJCRRDtp+MSjlW5UWGgfFtmaQripVECFP6Gv8k4yjz5Qgz6kU27WWZc67UapBcnOhL4OGD/UWgI0THLMP4wxfcaYVuBpYP3EExlj7jLGbDLGbMrLy7MtYBVeNU3N5El3yEpWBhRmJGJwMZCgtehVeGgfFtkCu8SGYlOpgJKsJDwumbzSTWcNJGVDQlrI2iO7AuJSNKFXaoGyM6F/BVguIhUiEg9cCWyZcMxfgLeIiEdEkoFTgD02xqQiWGuN9VVxWuHykJ43NzUBt0vo9uRCryb0SqljNXYNkBmiTaUCPG4XZdnJVLdNNkJfHdrReQCXG/JWgFffQpVaiGxL6I0xo8CNwMNYSfrvjDG7ROQGEbnBf8we4B/AG8DLwD3GGN0ZY4EKlKzMLl0V0vO6XUJ+WgKtkq0j9Eqp4zR1DYZ0QWxARW7K1FNuQrkgNiB3JXj3h/68SqmI57Hz5MaYh4CHJtx254Tr3wa+bWccKjr42qoAiAvxlBuA/IxEmvoyWdujnxeVUsdq6BwM6YLYgIrcFJ471IrPZ3C5/MvKfD7oqoVV7wx5e+SthDfug8FuSEwP/fmVUhFLd4pVESOh5wg9rgxb3ogKMxKpHUm36j+PDIb8/Eqp6NXQNUBRZugT+sW5KQyO+GjqHtfn9DTC2LA9I/R5K63LVh2lV2qh0YReRQRjDFlDdSEvWRlQkJ5E1aB/AZruFquU8usbGqWzf4SiEFa4CQiUrqwevzC204YKNwG5/oTeuy/051ZKRTRN6FVEaO4eopQmhkNcsjKgMCOR2lHdXEopdaxGfw36YhsS+oo8f+nK8Ql9oGRl5uKQt0fWYnDHQ6sm9EotNJrQq4hwuLmdQtpCXrIy4NjNpbQWvVLKUtdhX0Kfn5ZIUpz72NKVnTWAQKYN30a6PZCzTBfGKrUAaUKvIoK37gBuMSEvWRlQkJFIi8m0rugIvVLKr6HTmt9ux5Qbl0soz0k+NqHvqIH0IvAkhLw9AHJX6G6xSi1AmtCriNDXcACAjOKVtpy/ID2RDlIZE4/WoldKHdXQOWCVtg3hplLjLclLOX4OvR0LYgPyVlpt6OJ/pRYUTehVRPC1WyUrXTn2TLnJT7d2i+2Lz9UReqXUUfWdAxSkJ+IOlJUMsYrcFI609zMy5rNu6KixZ0FsQPYSMD7oPGJfG0qpiKMJvYoIiT1HGJRESMmz5fzxHhe5qQl0urN1Dr1S6qj6zgFb5s8HVOSmMuoz1lz90WHorrd3hD6rwrrsOGxfG0qpiKMJvQq7kTEfWUP1dCeVgNgzSgZWpZsWk6Uj9Eqpo+o7BijOsjOhTwbgcGuvtaEUxuYRen9C364JvVILiSb0KuzqOgYoo4nh9MW2tlOWk8yRkQxN6JVSAIz5DE3dg7ZsKhVQkZsKQJW3780a9HaO0KfkQVyKjtArtcBoQq/C7rC3m1Lx4sldams7S3JTqBpMhcFOGBmwtS2lVORr6RlkzGdsqXATkJUcR1qihyPt/W/Oa7dzhF7EGqXXEXqlFhRN6FXYNdcdJkFGbCtZGbAkL4VmLV2plPKrt7EGfYCIVbqypq3fWhDr8kBaoW3tAdYGUzpCr9SCogm9Crv+poMAJBcss7WditzUcZtLaUKv1EJX32l/Qg9Qnp3y5gh9Rgm43La2R3aF9eHB57O3HaVUxNCEXoWd8ZeslGx7SlYGVOSmvJnQay16pRY8OzeVGq80O5m6jn5Mh8016AOyKmBsSCt6KbWAaEKvwi6xp4ZRPNbIlY0ykuIYTc63rugIvVILXn1nP5nJcaQkeGxtpzwnmZExg6+jBjLLbG0LeLPSjU67UWrB0IRehdXwqFWysiexyP6voYGc3AJG8OjIlVKKhs5BijLsHZ0HKM9OJoFh3P0t9i6IDcgotS676u1vSykVEWxN6EXkAhHZJyIHReSWSe4/W0S6RGSb/9+X7IxHRZ4j7f2USzND6Q6MWgEVeal40Vr0Silo6BywfboNWFNuSsRrXXFiyk16sXXZVWt/W0qpiGBbQi8ibuCHwIXAauAqEVk9yaHPGGM2+P/dblc8KjLVtPZSJs24cuwtWRmwJC+FRl8mo106Qq/UQlffMUCJjZtKBRRlJlHubrWuODHlJj4ZknOgq87+tpRSEcHOEfrNwEFjTJUxZhi4D7jMxvZUFGporCddBkixucJNQGBh7GinvtEptZB1D47QMzRq66ZSAW6XsDaly7rixAg9WKP03TrlRqmFws6EvhgY/31fnf+2iU4Tke0i8ncROcHGeFQEOlqyMt+ZhH5JXiqNJgdPbyMY40ibSqnI0+AvWenElBuA5fHtDBMHqfmOtEdGqY7QK7WA2JnQyyS3TcygXgPKjTHrgf8PeGDSE4lcJyJbRWSr1+sNbZQqrHxthwD7S1YGlGUn00QOnrEBGOhwpE2ltA+LPE5sKjXeYncrDeSCy6FaFBklmtArtYDY2bPUAaXjrpcADeMPMMZ0G2N6/T8/BMSJSO7EExlj7jLGbDLGbMrLy7MxZOW0+J4afIi1s6ET7XlcjKQWWVe6G6Y/WKkQ0T4s8jQ4tKlUwCJfM0fGcunsH3akPTKKYagbBrucaU8pFVZ2JvSvAMtFpEJE4oErgS3jDxCRAhER/8+b/fG02RiTiiDDoz4yB+vpi8+DOPvnsQbEZfrr3ev8UqUWrPrOQeLdLnJTExxpL3OokTqTR01bvyPtHd3XQ0tXKrUg2JbQG2NGgRuBh4E9wO+MMbtE5AYRucF/2BXAThHZDvwvcKUxOrF5oTjS3k+ZNDOY5tAiMb+0fKs9ny6MVWrBqu8coDAzEZdrstmhITbUS/xQO7VmEUfanUroA7XotZ9TaiGwdXs8/zSahybcdue4n+8A7rAzBhW5atr6WCfNSM6Jjra7qKic0W0u+luqSXe0ZaVUpGjoHHBkUyngaD34OpNLqlMJvdaiV2pB0Z1iVdjUNnnJky5SHKpwE1CRl04zWfS3HnG0XaVU5KjvcGZTKQA6agDoSSqmpq3PmTbTCkDcOrVQqQVCE3oVNr3+kpWJDif0SxdZpSuNfhWt1II0MuajuWeQYgc2lQKg0xo8cGWVOzeH3uWG9CKdcqPUAqEJvQqb0dZAycoKR9vNSYnH68olvk93i1VqIWrqGsQYKHZgUykAOmvAk0RmbhG1Tk25Af/mUlrNS6mFQBN6FTbx3dXWD1nOJvQiwmBSIWnDLbq5lFILUL3Dm0rRWQOZZZTlptDYPcjQ6Jgz7aYX6ZQbpRaIoBJ6EfmjiFwsIvoBQIXE6JhVsnLAkwFJmc4HkF5EPCPQr1VSlVponK5BT+cRK6HPTsYYqG0fcKbd9CJrhF4HLpSKecEm6D8G3g8cEJFvikiljTGpBaCpe5BSmulPLQtL+wm5VrsDrTVhaV8pFT4NTo/Qd1gj9OU5yQDOTbvJKIHRQd0VW6kFIKiE3hjzmDHmauAkoBp4VESeF5EPi0icnQGq2FTXMUC5NDOWsTgs7WcustptqasKS/tKqfCp7xwgJyWexDi3/Y0NdsFgJ2SVU5adAuBcpZv0wK7YOu1GqVgX9BQaEckBrgU+BrwO/AArwX/UlshUTKtv66ZYWolftDQs7eeWLAGgu7k6LO0rpcKnvtP5CjdklpGbGk9yvJsax2vRa0KvVKwLamMpEfkTUAn8ErjEGBMoD3K/iGy1KzgVu3qbqnCLIaVgeVjaLy0pZ9i4GW7XWvRKLTQNnQMsy0t1prFxCb2IUJqV7OwcetAReqUWgGB3ir3Hv+vrUSKSYIwZMsZssiEuFeNGvFbJyrjc8IzQJyXEUS+5iL7RKbWgGGOo7xjgrcvznGnwaEJfDkBxVtLRKju2S833by6lpSuVinXBTrn56iS3vRDKQNTC4u6qtn5wuAb9eN3xi0gcaApb+0op53X2jzAwMubglJtaiEuG5BzAqqxT3+Hg5lJpBZrQK7UATDtCLyIFQDGQJCInAuK/Kx1Itjk2FcOS+2oZkkQSUvPDFsNgciH5na+HrX2llPPqj5asdHBTqcwyEOvtszgrie7BUXoGR0hLdKCmhNaiV2pBmGnKzflYC2FLgO+Nu70H+KJNMakYN+Yz5AzX051STJ7IzA+wS0YxeR3/pKtviIyUhPDFoZRyjPObSlk16AMCte/rOweoLHAooW/ebX87SqmwmnbKjTHm58aYc4BrjTHnjPt3qTHmTw7FqGJMS49Vg34wLTw16AMSs0uJkzFqa6vDGodSyjnh2lQqIDDVp77DqYWxxbq5lFILwExTbj5gjPkVsFhEbp54vzHme5M8TKlp1bX3s0ZaaM0+L6xxZBRYpSvb6g9B5cqwxqKUckZD5wAJHhfZKfH2NxaoQT8uoS8ZN0LviPQiGOmzYgnHrtxKKUfMNOUmxX/pUH0vtRC0NR4hSYZJCFMN+oCckmUA9Dbr5lJKLRT1nQMUZyYhTkz366y1LjNKj96Um5pAvNvl4Ah9oHRlgyb0SsWwaRN6Y8xP/JdfnsvJReQCrA2o3FilL785xXEnAy8C7zPG/GEubano0dd8AIDMohVhjSMhdzEAY+01YY1DKeUcRzeV6vIn9P6SlQAul1CUmUidYyP0JdZldwPkr3amTaWU44IqWyki/y0i6SISJyL/FJFWEfnADI9xAz8ELgRWA1eJyHG9if+4bwEPzz58FY18bdaIeHxeeEfoSUijx5VGXG9deONQSjmmvmOAogznd4kdrzgrKQwj9FrpRqlYFmwd+vOMMd3AO4E6YAXwbzM8ZjNw0BhTZYwZBu4DLpvkuH8F/gi0BBmLinJx3TWM4TruTS4cuhOKSBtswOiCMaVi3uDIGK29Q85WuPEkQUruMTcXZzq4uVRaASBai16pGBdsQh+orXUR8FtjTHsQjykGasddr/PfdpSIFAPvBu6c7kQicp2IbBWRrV6vN8iQVaRK66+jw5MPbgdKts1gOLWEfJ+X9r7hcIeiYpj2YZGhqWsQwMFNpY6tQR9QnJmMt2eIwZEx+2Nwx1k7xuoIvVIxLdiE/q8ishfYBPxTRPKAwRkeM9mKo4nDoN8HvmCMmbZXM8bcZYzZZIzZlJfn0HbdyhY+nyF3pJ6e5JJwhwKAO7uUEvFS3dob7lBUDNM+LDK8WYPeqU2ljkz6TWTgA0Vj10xvoyGim0spFfOCSuiNMbcApwGbjDEjQB+TT58Zrw4oHXe9BJj4nd8m4D4RqQauAH4kIu8KJiYVnVp7hyilmeH08pkPdkBy3hKSZJj6+tqZD1ZKRbX6sNSgLz3u5qObSzk5j16n3CgV02YqWzneKqx69OMf84tpjn8FWC4iFUA9cCXw/vEHGGMqAj+LyL3Ag8aYB2YRk4oyDS3NbJBe2nOWhDsUADKLrIW5XU1VwIawxqKUsldD5wAiUJDhwAj9UA8MdEw6Ql8S2Fyqs9/+OMDaXOrw0860pZQKi6ASehH5JbAU2AYEpscYpknojTGjInIjVvUaN/BTY8wuEbnBf/+08+ZVbOqq3w9AUv6yMEdi8WRb3xQMeavDG4hSynb1HQPkpSaQ4HHb31igBv0kCX1BRiIucXiEfqgbBrshMd2ZNpVSjgp2hH4TsNrMshSIMeYh4KEJt02ayBtjrp3NuVV0Gmw+BEBWSYTszOrf8EW6joQ5EKWU3Rq6BpytcAPH1KAPiHO7yE9PpL7TqTn0/noUPY2a0CsVo4JdFLsTKLAzELVAtFs16JPzw1yDPiApkwF3Gon9WrpSqVjX4OSmUlPUoA8oykyiwbHNpbQWvVKxLtiEPhfYLSIPi8iWwD87A1OxKbG3hg7JhIS0cIdyVH9yEQW+Frw9Q+EORSllE5/PUN854OCC2BrwJELK5FWNijOTaOhyKKHP8I/Q68JYpWJWsFNubrMzCLVwZAzU0x5fRFa4AxnHZJRS0rWXqtY+FqU7VM5OKeWotr5hhkd9FDmxIBasEfqM0uNq0AcUZSbxj51N+HwGl2vyY0ImrdC61IReqZgVbNnKp4BqIM7/8yvAazbGpWKQMYZFow30pYR/h9jx4nMWW7XovVqLXqlYFZjeUpyV7EyDXbXT7oZdnJnI8JiP1j4Hvhn0JFjfFOiUG6ViVlAJvYh8HPgD8BP/TcXAAzbFpGJUa2cPBbTjm2SRWDil5i8hRYZoam4MdyhKKZsEatAXOjlCP01CH1ic2+DYwlitRa9ULAt2Dv2ngDOAbgBjzAFgkV1Bqdjkrd2HSwxxeRGyINbPlWW96fa1VIU5EqWUXeo6rJrvpU6M0A/1Qn9bkAm9UwtjizWhVyqGBZvQDxljhgNX/JtLaUkQNSvdjQcASC1cEeZIJvC/6Y6114Q5EKWUXWrbB0hL9JCRHGd/Y11T16APcD6hL9IpN0rFsGAT+qdE5ItAkoi8A/g98Ff7wlKxaMRr1aDPLYuQGvQB/jfduJ56Rsd8YQ5GKWWH2o5+Z0bnYdoa9AHpiR5SEzzUObm51EAHDDu0O61SylHBJvS3AF5gB3A91mZR/2FXUCo2uTuq6SWJlKzCcIdyrMRMRjwpFJgWap16c1VKOaq2vZ/SbKdr0JdOeYiIUJSZ6OyUG9BpN0rFqGCr3PiwFsF+0hhzhTHm7tnuGqtUal81TZ7iKcu4hY0Io2mllEoLB5p7wh2NUirEjDHUdQw4O0LvToCU6ZeaFTlZi143l1Iqpk2b0IvlNhFpBfYC+0TEKyJfciY8FUtyh2rpTIqskpUBntwllEsLB7V0pVIxx9szxNCoj9JsBxP6zFJwTT9mVpyZ5GCVGx2hVyqWzTRC/xms6jYnG2NyjDHZwCnAGSLyWbuDU7HDNzxIvq+FwfSKcIcyqbjcJZS5WjjU1B3uUJRSIRaYSufolJtpFsQGFGUm0d43zMDwmP0xHd1cSkfolYpFMyX01wBXGWMOB24wxlQBH/Dfp1RQ2ur24xYDOcvCHcrksitIYIS2piPhjkQpFWKOlqyEoBP64kClGyem3cQnQ1K2jtArFaNmSujjjDGtE280xngBB2p/qVjRWbcbgOTCCKtwE5BlfXPga6vC59PlIUrFktp2K6EvznJghH64D/pbgx6hB6dr0esIvVKxaKaEfniO9yl1jIEmqwZ9dmllmCOZQvYSAPJ9jc4tUlNKOaK2fYDc1HiS4z32NxaocJMRTEJv7VrrWEKfVQ7th2c+TikVdWbq3daLyGSTigVwaP9sFQtM6wHaTDrFhRFWsjIgoxSfeCiXZg609FLi1FfzSinb1Xb0O/d/usO/QV3W4hkPzU9PxCVQ79TC2OwlcOAR8I2By+1Mm0opR0w7Qm+McRtj0if5l2aMmXHKjYhcICL7ROSgiNwyyf2XicgbIrJNRLaKyJnzeTIqciV1V9PgKSbOHezWBw5zezAZJZRLMwebtdKNUrHkSHs/ZU5VuOmoti6DSOjj3C7y0xOpd2r/i+wlMDas8+iVikG2ZVci4gZ+CFwIrAauEpHVEw77J7DeGLMB+Ahwj13xqPDKGaqlO0JLVga4c5aw1N3CgRatRa9UrBgcGaO+c4CK3BRnGuysgbgUSMkN6vCizCTnptzkLLUu2w85055SyjF2DpduBg4aY6qMMcPAfcBl4w8wxvSO26AqBdDViDFobLCHHNPOcOaScIcyvawKyqSFgy06Qq9UrKhp68cYWJLnUELfUW3NVQ9yA71iJzeX8q8Vor3KmfaUUo6xM6EvBmrHXa/z33YMEXm3iOwF/oY1Sn8cEbnOPyVnq9frtSVYZR9vtVXhxpO3PMyRzCC7glTTS3NLE7oRsgol7cPC53Cr9QF9SW6qMw12VAc13SagKDOJxs5BZ6prpRWBJ1ETeqVikJ0J/WTDE8f1WMaYPxtjKoF3AV+Z7ETGmLuMMZuMMZvy8vJCG6WyXXvtHgAySiK0wk2Av3RlzlA9LT1DYQ5GxRLtw8KnqrUPgMW5DsyhN8ZaFJtZHvRDijMTGR7z0drnQJ/jcln9XJsm9ErFGjsT+jqgdNz1EmDKlTjGmKeBpSIS3MRDFTUGm/YDUFCxKsyRzMD/dXS5NHNAF8YqFROqvH0sSksgLdGBrVP6WmGkb9Yj9AANTla60RF6pWKOnQn9K8ByEakQkXjgSmDL+ANEZJmINdFQRE4C4oE2G2NSYeBqP0SjySEvKyvcoUzP/yZcJrowVqlYcbi1z9kFsWDNoQ+S45tLZVdAx2Hw+ZxpTynlCNsSemPMKHAj8DCwB/idMWaXiNwgIjf4D7sc2Cki27Aq4rzP6OTlmJPaV01LfAkS5CKxsIlPxqQWsDzOqwtjlYoRh1v7WJLn4Px5mOMIvYOVbkYHdcdYpWKMrdvmGWMeAh6acNud437+FvAtO2NQ4Zc7XIc3623hDiMokl3BiiEvv9GEXqmo19k/THvfMEucGqHv8O/COos59OmJHlITPNQ7ldDnrrAuW/dBZun0xyqlokaE7vKjYkVbSz2Z9CK5y8IdSnByllJq6nWEXqkYEFgQ61zJyhpIWQTxwS/AFRGKMh3cXCrPv5apZa8z7SmlHKEJvbJV44HtAKSUnBDmSIKUu5K00Q7G+tpp69VKN0pFs8AHc0en3Mxiuk2Ao7XoU3IgJQ9a9jjTnlLKEZrQK1t11+4EoHDZ+jBHEqS8lQAslQYdpVcqyu1v6iExzkVZtgMlK8FaFDuLBbEB1m6xDlW5AcirBK8m9ErFEk3ola2Mdx99JJJTGOG7xAb455cuc9VzQBN6paLavuYeli9Kw+1yYEH+2Ah01c1phL4oM4n2vmEGhsdCH9dkFq0C7z6rbr5SKiZoQq9sldJ9kKa4UsQVJS+1zDKMO4FVnkYdoVcqyu1r6mFFfpozjXXVgvHNakFsQHGg0o1T027yKmG414pZKRUToiTLUtHI5zMUDB+hJy1KFsQCuNxI7nLWxDdrLXqlolhH3zAtPUOsLHBq/nygBv3iWT/U8dKVi3RhrFKxRhN6ZZuG5mYKpP3NMmnRIncFFWilG6Wi2f5m6wO5YyP0c6hBH1CUmQg4mNDnVVqXOo9eqZihCb2yTcPBNwBILV0T5khmKW8lOSONdHb30DUwEu5olFJzEEjoVxY4mNC74iC9aNYPzU9PxCVQ79TC2ORsSC3QEXqlYogm9Mo2PXVWhZuCpevCHMks5a5AMCwRnUevVLTa29RDeqKHgvREZxpsP2SNzrvcs35onNtFfnqicyP0YE27adnlXHtKKVtpQq/s07KXIeJIzY+iOfRw9Ovo5VLHQZ1Hr1RU2t/cw8qCNEQcqHAD0HYIcube1xVnJjm3uRRA/gnWCP3YqHNtKqVsowm9sk1qzyFa4krA7Ql3KLOTuxzjjmet5wgHmnWEXqloY4xxtsKNzwftVZCzdM6nKHJycymAgrUwNgRtB5xrUyllG03olS2GR32UjVTRnR5lC2IB3HFIXiUnxddx0KsJvVLRprl7iO7BUefmz3fXw+jgvBP6xs5BfD6HasMXrLUum3Y6055Sylaa0Ctb1NTVUSjtmPwoWxAbULCW5aZaR+iVikL7nK5w03bQupzXlJtEhsd8tPYNhSioGeSuAHc8NL3hTHtKKVtpQq9s0XJgKwDpizeEN5C5yl9D+lgHw52N9A3pHFOlosm+pm4AVjqV0Lcfsi7nkdC/WYveoUo37jjIWwnNOkKvVCzQhF7ZYrBuOwD5K04OcyRzVGB9s7DKVcMhnXajVFTZ19TLorQEslLinWmw7RDEJUNa4ZxP4fjmUgD5a3XKjVIxQhN6ZYu41t20SyYJmXN/gwsr/1ShVXJES1cqFWX2Nzu4IBasKTfZS2EeFXVKsqyE/kh7f6iimlnBWuhrgZ5m59pUStnC1oReRC4QkX0iclBEbpnk/qtF5A3/v+dFZL2d8Sjn5PcdwJu8PNxhzF1yNia9mBPcRzigCb1SUWNkzMe+5h5WFTqc0M9jQSxAWmIcuanxVLf2hSioIPi/iaR5h3NtKqVsYVtCLyJu4IfAhcBq4CoRWT3hsMPAWcaYdcBXgLvsikc5p6Wjh8WmlqHciX/u6CIF6zjRowtjlYomVd4+hkd9nFCU4UyDo0PQUQO58x/AqMhNocrJhD5QtECn3SgV9ewcod8MHDTGVBljhoH7gMvGH2CMed4Y0+G/+iJQYmM8yiHV+7aRIKMkl0b5Fy7FGyn11dPY3BTuSJRSQdrV0AXA6qJ0Zxr07gMzBovmP4CxOCfF2RH65GxIL9aFsUrFADsT+mKgdtz1Ov9tU/ko8PfJ7hCR60Rkq4hs9Xq9IQxR2aHn8CsAFK46LcyRzFPxSQBkde5icGQszMGoaKZ9mHN2N3ST4HGxJDfFmQZbdluX+SfM+1SLc1No6RlytrJWgS6MVSoW2JnQT7Y6aNIdM0TkHKyE/guT3W+MucsYs8kYsykvLy+EISo7xDW9Ri/JpBRWhjuU+Sk6EYC1UqXTbtS8aB/mnF0N3VQWpOFxO1TzoXknuBOsRbHzVOH/EHLY6Wk3rfthxKFymUopW9jZ49UBpeOulwANEw8SkXXAPcBlxpg2G+NRDsnv2UVdUiW4oryIUnI2IxlLWO86dPRrfKVU5DLGsLux27npNgDNuyFvBbg98z5VIKGvbnN4YawZA+8e59pUSoWcnRnXK8ByEakQkXjgSmDL+ANEpAz4E/BBY8x+G2NRDunu6WbJWA29uVE+f97PU7aJE12H2NXQHe5QlFIzaOgapGtghNVOLYgFa8rNovlPtwFrDj3gcKWbddalTrtRKqrZltAbY0aBG4GHgT3A74wxu0TkBhG5wX/Yl4Ac4Ecisk1EttoVj3JG1Y4XiJMxkis2hzuUkJDijeRLOw21h8IdilJqBrvq/QtiCx0aoe9vh55GyA9NRa+keDcF6YnOVrrJqoC4FF0Yq1SUm/93hNMwxjwEPDThtjvH/fwx4GN2xqCc1XXgJQDK1p4Z5khCxL8wNrFlO6Njlzg3L1cpNWu7GroRgcoCh2rQN71hXQbKP4bA8vxUZ9fsuFzWB5ImrUWvVDTT7ESFVFzz63glh9S8snCHEhoFa/GJh9XmgLOjZkqpWdte18nyRamkJNg6VvWmOv+Xyv4P/qGwMj+N/c09jPkmrSFhj/w11pQb42CbSqmQ0oRehYzPZyju301zWmjmk0aEuCSGc1axXnRhrFKRzBjD60c6ObE0y7lG61+DnGWQFLo2VxakMTTqo8bRhbFrYagLumpnPlYpFZE0oVchU11XSzlN+IpCN1oVCeLLT2aDq4pddR0zH6yUCovDrX10DYxwYlmmMw0aA/VboXhTSE+70j9daF9TT0jPO62CtdalLoxVKmppQq9Cpnbn8wDkrIjyDaUmcJWdSqoM0F3zRrhDUUpN4fUjnQCcWObQCH13PfQ2Q/HGkJ52+aI0RGCvkwn9otWA6Dx6paKYJvQqZPqrXsKHUFh5arhDCa0y6/mke1/F5+S8VqVU0LbVdpKa4GHZolRnGgzMny8JbUKfFO9mcU6KsyP0CamQXQHNmtArFa00oVchYYwhtW07zfFluJIzwx1OaGWWMZC4iLW+PRz06o6xSkWiV2s6WFeSgds12SblNjjyAsQlQ/7akJ96ZX4a+5odTOjBqkffuN3ZNpVSIaMJvQqJQy29rPbtZyBvQ7hDCT0Rxoo3s9G1n9dqdB69UpGmo2+YPU3dnLokx7lGq5+F0lPAEx/yU59QlE51Wx/dgyMhP/eUik+CziPQ1+pcm0qpkNGEXoXEjh2vkyM9ZKw4I9yh2CJl+ZmUSCsHD+4NdyhKqQleOtyGMXD6UocS+v52ayOmxfbst7G+NBNj4I1aBytrBYoZNLzuXJtKqZDRhF6FRMe+5wDIqYyRDaUmEP88eo68GN5AlFLHef5QG8nxbtaVZDrTYI3V37H4Lbacfr3/eWyv67Tl/JMq2gAI1L/qXJtKqZDRhF7N25jPkOJ9jUFXMuRVhjsce+SvZcSVREnvDjr7h8MdjVJqnOcPtXHy4mziPQ69pVU/a82fLzrRltNnJMexJDflaOUeRySkWf13/WvOtamUChlN6NW87azvYo1vHz0568HlDnc49nB76Ft0Iie79vHaEZ1Hr1SkaOoa5GBLr3PTbcDW+fMBG0oz2VbbiXFy99bik6wRet0xVqmoowm9mrcX9tRQKUdIWRpb9ecnSll2BpVyhK37joQ7FKWU39P7vQC8dUWeMw3aPH8+YENZJq29Q9R3DtjazjGKT4L+VmtxrFIqqmhCr+atYfdzuMWQvCS2E/q4itNxi6F7/zPhDkUp5ffUAS+L0hKo9O+warvqZ61Lm+bPB2wstzbIevlwu63tHKNks3Wpa4WUijqa0Kt56ewfJr3VXxWhJLRboEec0lMZkzjKurbS0jMY7miUWvBGx3w8e6CVs1bkIeJQ/Xmb588HrCpIJzM5jucPtdnazjHy10BiJhx+2rk2lVIhoQm9mpenD7SyQQ4wmLEEkrPDHY694pMZKDiZM107ee6g1mpWKty213XRNTDCWSsdmm4DjsyfB3C5hNOW5PDCoTbn5tG7XFDxFk3olYpCmtCreXlybzMb3QeJX3xquENxRHLl21jtquH1PQfCHYpSC95T+724BM5clutMg31t0LLL9vnzAacvzaG+c4Aj7f2OtAdAxVnQdQQ6qp1rUyk1b7Ym9CJygYjsE5GDInLLJPdXisgLIjIkIp+zMxYVej6f4fD+HWTRg6t0c7jDcYRr6TkADB14kpExX5ijUWphe3q/l/WlmWQm2ztafpTN9ecnOm2p9UHF0Wk3gedW9aRzbSql5s22hF5E3MAPgQuB1cBVIrJ6wmHtwKeB79gVh7LProZuFg/stq4skISeog2MxKVx4sg2XnDyTVYpdYyOvmG213VyllPVbcCx+fMBS/NSWJSWwLNOTvHLWwmZZbD3IefaVErNm50j9JuBg8aYKmPMMHAfcNn4A4wxLcaYV4ARG+NQNnlyXwsnuQ7gi0+N3Q2lJnK5cS05i7e6d/L3HQ3hjkapBeuZg60Yg/MJvQPz5wNEhHNWLuLpfV6GRx36RlAEVl0KVU/AYLczbSql5s3OhL4YqB13vc5/26yJyHUislVEtnq93pAEp+bvyf1e3pJwEFfJptjdUGoS7hXnUSStHNr5EoMjY+EOR0UB7cNC76l9XjKT41hXkulMg32t/vnzZzjTnt/bV+fTMzTqbPnKVZfA2DDs/4dzbSql5sXOhH6yGmJzWqpvjLnLGLPJGLMpL8/B0Rg1pY6+YaqO1LJ4rBrKnVkgFjFWXoQRF6ePvMDDu5rCHY2KAtqHhZYxhqcPeDlzWS5ul0PlKgNzypec60x7fmcuyyUxzsVje5qda7RkM2SUwrZfO9emUmpe7Ezo64DScddLAJ2jECMe29PMJtlrXXF4xCrsUvOg9BTeGfca971cO/PxSqmQ2tPYg7dnyLndYQEOPWHVaC/a4FybQFK8mzOX5fHo7mZny1eedI31Iaa9ypk2lVLzYmdC/wqwXEQqRCQeuBLYYmN7ykEP72ribUkHMJ5EKN4Y7nAcJ6suYZmppu7wbg639oU7HKUWlKf2W9OWznYqoTfGmlO+5KywTC88b3U+9Z0D7Kjvcq7RDVeDuOC1XzjXplJqzmxL6I0xo8CNwMPAHuB3xphdInKDiNwAICIFIlIH3Az8h4jUiUi6XTGp0OgdGuXpA628NWE/UnIyeBLCHZLzKt8JwDvdL/Obl2rCHIxSC8tT+1tYVZjOovREZxps3Q/d9bDU2ek2AeefUEC8x8WfXqt3rtGMYlh5Ebz6cxgZcK5dpdSc2FqH3hjzkDFmhTFmqTHma/7b7jTG3On/uckYU2KMSTfGZPp/1mX1Ee7JfS0kjPZSOHAAyk8PdzjhkVUOZafzoaRnuf+VI/QPj4Y7IqUWhN6hUbZWdzhb3ebQE9blknOca3OcjOQ43rEqny3bG5zd/+LUT8BAO2y/z7k2lVJzojvFqll74PV6zks5iBifYzsmRqQTP0DBSC3LhvbwRydHzpRawJ472Mqozzib0B98FLKXWh/kw+Q9JxXT3jfME3tbnGu0/AwoWAcv/tiadqSUilia0KtZaekZ5Il9Xj6Qsw/i06D01HCHFD6rL8PEp3JD+vPc+9xhfD59w1PKbk/u85IS72ZjeZYzDQ52QdVTsPJCZ9qbwltX5FGYkchPnzvsXKMicNqN0LoPDv7TuXaVUrOmCb2alT+/Vs+Yz8ea/pesBWIObbASkRJSkRPezbmjz9DmbeIZJ3dzVGoBGh3z8ejuJs5amUe8x6G3rwOPgm/Eqs0eRnFuFx85o4IXq9rZXtvpXMMnvBtSC+CFO5xrUyk1a5rQq6D5fIb7t9byrqJO4nobYPl54Q4p/E77FJ6xAW5IfoKfOTlyptQC9GJVO629w1yyrsi5Rvf8FVIWWbXZw+zKzaWkJXq444mDzjXqiYfNH7eq/DTvdq5dpdSsaEKvgvbEvhaqvH18IneHVc5sxfnhDin8Fq2CFRdwjesfvLivjkPe3nBHpFTM+uv2BlLi3ZxTuciZBge74cAjsOqdVm32MEtLjOOGs5by6O5mnj/k4DeCmz4CniR48UfOtamUmpXw91Aqatz1dBVF6Qms8P4DKt4KaQXhDikynHETyaOdfCjucX7+fHW4o1EqJnX2D7NlewMXrS0kMc6hWvA7/wgj/VZN9gjx0TMrKM5M4isP7mHMqXU7ydmw4Sp443fQ63WmTaXUrGhCr4Lyak0HLx1u59YTWpGOalj3vnCHFDnKT4elb+OmuAd49NW9dA2MhDsipWLOr186wsDIGB85s8KZBo2xNlXKWxVRm+clxrn54kWr2NPYzS9fqHau4VM/CWNDsPWnzrWplAqaJvRqRsYYvvHQHvLSEji/6/fWfNIT3hPusCLLeV8lyfTxCd99/H5rbbijUSqmNHcP8qMnDvL2VYtYVejQ3oPVz0DDa7D5Y1a1lwhy0doC3roij28/vI/GLoc2fcpdbq2beuVuGBl0pk2lVNA0oVcz+tuORrbWdPCtDa14qh6DU2+AOId2aIwW+auRzddxjedRdjyzxbmvwpWKcQPDY9zwq1cZ9Rn+4+LVzjTq88E/v2JVd9nwAWfanAUR4WvvWsOYMdy2ZZdzDZ/6Sejzws4/ONemUioomtCrabX2DvGlv+zinIJhztl3u7W5yqmfCndYkelt/0VvWgW3DP2Ax17aFu5olIp6Yz7Dp+97nW21nfzgyg0szk1xpuGX7oS6l+Ht/xWxgxel2cl85u0reHhXM4/sanKm0SVnw6IT4IUf6UZTSkUYTejVlEbGfHzuty/xvuE/c0//TchQD7z33oh9gwu7+GSSr/oFmdJPxaMfZWygO9wRKRW1jH/0+dHdzfzXO1dzwZpC+xv1jcEr98Ajt8LKi2D9Vfa3OQ8fPbOCyoI0/mvLLnqHRu1vUARO+yS07IJDj9vfnlIqaJrQq0mNjo7xu//7Dl+ru5YvuH+Nu/wU+OijULgu3KFFNFfROnae9n2WjB2m6653wkBnuENSKir95OkqfvliDde9dQnXnmHzQtj+dnj2f+AHG+Bv/w+WnAOX3xNxc+cninO7+Pp71tLUPch3H9nnTKNr3wsZpfDP262pSUqpiKAJvTrOcF8Xr3//cq5u+BqetHz40F/h6t/DospwhxYVNr7jSr6VdgtpHbsY/fml0NsS7pCUiip/2VbPN/++l0vWF3HLBTb2Oz4fPPt9+J818NhtkFUO//ILuPoPEO/Q9J55Oqksiw+cUs7Pn6/mjbpO+xv0JMA5X4TGbbDrT/a3p5QKiib06hgD9Ttp/Z8zOKnnSV5ZeiP5Nz9n1ZxXQXO5hEuvvIEbRm5mrHkv5p63QcuecIelVFT4+45Gbv7ddk6pyOY7712Hy2XTKPlAJ9x/NTz2X7D0HLjhObj2QVh9WURsIjUb/3bBSnJTE/jM/dto6x2yv8F174OCdfD3L+iAhVIRIrp6LWWrthd+idx9LvEjXTx56j2c/MGvRd0bW6RYW5LBWe+8misG/5Punl7MPe+A/Q+HOyylIpYxhl+/VMONv32dDaWZ/N+1J5PgsWkDqcY34K6zrF1gL/xveN+voGCNPW05ID0xjjvefxL1HQNcdfeLVNm9Y7XLDe+5C4Z64P4PWpdKqbDSbE0x2N/D/ns+Ss7DN7KLJex/10O87cIrwh1W1LvmtMW8++J3clH/l9k/nA2/+RcGf38ddNSEOzSlIkp95wCf/PVr3PrnnZyxLJeff2QzqQme0DdkDLzyf/B/74DRYfjw3+GU6yN+rnwwNldk89NrT8bbM8QFP3iGb/x9D139Nm5yt2iVldTXvQw/eSts+42O1isVRmJsLD0lIhcAPwDcwD3GmG9OuF/8918E9APXGmNem+6cmzZtMlu3brUp4oVhzGc43NrHy1VtdOx8mIvrvsdiGtmScgVrP/Q9KhZlhDvEmLKnsZvvPPQGJx6+i+vdD+ISQ2feJtLXXEhcxelQuEErB81ARF41xmwKdxyhoH2YZXBkjJcPt/PAtnoe3N6IywX/eu5ybjhrKe5QT7MxBmpfhie/AVVPWIte33M3pOaFtp0I0NQ1yLcf3sefXq8j0ePmvZtK+JdNpZxQlI7Y8cGl+ll48GZo9S/KzSiDovVWv1a0AYpOguTs0LcbRWKp/1KRy7aEXkTcwH7gHUAd8ApwlTFm97hjLgL+FSuhPwX4gTHmlOnOq2+GkzM+HzLUDT2N0N0APU0Md9TR3+Wlc9DQOmBoHhAaeg0tvSMUGC9vdb3Bclc97XEFNJ39bVadfok9Hb4C4JC3l789u5XUHb/gtNFXWOU6AsCYeOjNWs1w4SbcZZtJXnoaCdlliE53OiqW3hAXYh/WOzRKfccAe5u62dXQzY66Ll6v7WBwxEdKvJv3nFTC9WctoSQreW4NjA75+75G6GnwXza+eVv7IehthqQsOPvf4eSPx/x0wr1N3dzzzGG2bGtgeMxHVnIc5TkpFGYkkpeWQG5qAgXpiZRkJ1GalUxBRiJx7jn+Tnw+qH8Vjrxg7a7buB3aq968P3sJFG+EohOtvUyyFkNmKcQlx8S3IzOJpf5LRS47E/rTgNuMMef7r/87gDHmG+OO+QnwpDHmt/7r+4CzjTGNU5032DfD4VEfF/3vMwSe39FnaY65wBjDTwZuJtEMH3OATLg87jYzyW3HPH7y2yYeK8dcTnbfuDbM5LEYIJ5REuX4r1d7TSJufMQzglvefPyoK4GRwk0knvgvyIarrMoFyhFjPsMLh9p45JU36Dv0IsuGdnOS6wDrpIoksV6HQyaOXklmUBKx/sqCL/Cqkomvmsizy72K7yfdOO0xf/7UGUFPq4ilN8Rg+7CvPribJ/d7g+rD3vw5cJ859vqEbn7iOY2BG0Z/xVm+l7FeWcf2Wcf3i5PdNnVfaY7pFyHOLcS7hXi3i3i3WDmdOba/tK5PfAJT3Dc0yZ4PniRIK4D0IsgogYqzYPWlkJB2/LExrLV3iCf3edla3U5dxwCNXQO09g7TNXD8+4XbJXhc1t/F4xY8bhfxbhcuFwiCS8AlAv7L6XqgFNPL8rFDrBw7yMqx/awcO8Ai03rMMSN46Jck+knC4MKI+F994/+FRk5KAmmJIZzG9ZbPwbr3BnVoLPVfKnLZMEnxqGKgdtz1OqxR+JmOKQaOSehF5DrgOoCysrKgGncJrMz3d9xyzMXRUejA9e7GpfSbkaO3mONGDKyORY65b1y6LRx7m8gxj5t42zEPx4XxXzX+DvJoW8hxjxt/Pgl0qiIY8dAbn0NPXC5dnjy64/LwZBSyKDuT0uxkluenkh4HjPTD2CiepCw8MT5CFancLuHM5bmcufxc4Fy8PUM0dA7wfFcvI407SGp+ncS+BlzD3bhG+zE+K3mxkiPfcR8UI9FYQjHLs1OnPcau4iWRaC59WEFGYtB9mD/HmvS+Nx8rR4+d+FiAzLZyevo6QCZ+WDy2Dzu2T5u+XwsclxjnJjnBQ3piHBlJ8dbffvzjj+sfx10P5r6kbEgvhLQiK4FPL4TEzAUx+juT3NQErthYwhUbS465fWh0jOauIWo7+qnr6Kepa4jhsTFGxwwjY4aRMR+jPh/DowZjDD7/B0efwfp5xsHAVPoo4DXOIDCPNnW0k9zRRnJHGsgeaSbJ10eir59EX7+/XzOIOTp0gRC6OvepWSmkpcaH7HwkZYbuXEqFgJ0J/WQ96cQeIJhjMMbcBdwF1uhWMI173C5+ePVJwRwK/CHI42KAW+fHR5q8tATy0hKgNBPWlAAXhjukeTsJuDTcQUSQufRhH3vLEltjOt56h9tT4ZTgcVOWk0xZzhynOSmlIoqdQ7R1QOm46yVAwxyOUUoppZRSSk3BzoT+FWC5iFSISDxwJbBlwjFbgGvEcirQNd38eaWUUkoppdSxbJtyY4wZFZEbgYexylb+1BizS0Ru8N9/J/AQVoWbg1hlKz9sVzxKKaWUUkrFIjvn0GOMeQgraR9/253jfjbAp+yMQSmllFJKqVimZU6UUkoppZSKYprQK6WUUkopFcU0oVdKKaWUUiqKaUKvlFJKKaVUFJOZd3uLLCLiBWpm8ZBcoHXGo2KHPt/YtlCfb7kxJi/cwYSCiPQA+8Idh40WwmtUn2P0c/L5xUz/pSJX1CX0syUiW40xm8Idh1P0+cY2fb7RLxaf03ix/vxAn2MsiPXnpxYenXKjlFJKKaVUFNOEXimllFJKqSi2EBL6u8IdgMP0+cY2fb7RLxaf03ix/vxAn2MsiPXnpxaYmJ9Dr5RSSimlVCxbCCP0SimllFJKxSxN6JVSSimllIpiCyahF5HPiYgRkdxwx2InEfm2iOwVkTdE5M8ikhnumOwgIheIyD4ROSgit4Q7HjuJSKmIPCEie0Rkl4jcFO6YnCAibhF5XUQeDHcsdonVfilW+6FY73cWSl+zEPoWtfAsiIReREqBdwBHwh2LAx4F1hhj1gH7gX8PczwhJyJu4IfAhcBq4CoRWR3eqGw1Cvw/Y8wq4FTgUzH+fANuAvaEOwi7xHi/FHP90ALpdxZKXxPTfYtamBZEQg/8D/B5IOZXABtjHjHGjPqvvgiUhDMem2wGDhpjqowxw8B9wGVhjsk2xphGY8xr/p97sN6IisMblb1EpAS4GLgn3LHYKGb7pRjth2K+31kIfc0C6VvUAhTzCb2IXArUG2O2hzuWMPgI8PdwB2GDYqB23PU6YuxNZyoishg4EXgpzKHY7ftYya4vzHHYYoH1S7HSDy2ofieG+5rvE8N9i1q4POEOIBRE5DGgYJK7bgW+CJznbET2mu75GmP+4j/mVqyvT3/tZGwOkUlui7lRzolEJBX4I/AZY0x3uOOxi4i8E2gxxrwqImeHOZw5i/V+aQH2Qwum34nVviZW+halJhMTCb0x5u2T3S4ia4EKYLuIgPW172sistkY0+RgiCE11fMNEJEPAe8E3mZic6OBOqB03PUSoCFMsThCROKw3mB/bYz5U7jjsdkZwKUichGQCKSLyK+MMR8Ic1yzEuv90gLshxZEvxPjfU1M9C1KTWZBbSwlItXAJmNMa7hjsYuIXAB8DzjLGOMNdzx2EBEP1kK7twH1wCvA+40xu8IamE3Eyvp+DrQbYz4T5nAc5R9F+5wx5p1hDsU2sdgvxWI/tBD6nYXU1yyEvkUtLDE/h34BugNIAx4VkW0icme4Awo1/2K7G4GHsRZt/S6W3lQncQbwQeBc/990m3+ESalIFXP90ALpd7SvUSpKLagReqWUUkoppWKNjtArpZRSSikVxTShV0oppZRSKoppQq+UUkoppVQU04ReKaWUUkqpKKYJvVJKKaWUUlFME3qllFJKKaWimCb0SimllFJKRbH/HxIY9hnNrbE4AAAAAElFTkSuQmCC\n",
      "text/plain": [
       "<Figure size 720x288 with 2 Axes>"
      ]
     },
     "metadata": {
      "needs_background": "light"
     },
     "output_type": "display_data"
    }
   ],
   "source": [
    "fig, (ax1, ax2) = plt.subplots(ncols=2, figsize=(10, 4), sharey=True)\n",
    "# Plot distribution of LIMIT_BAL for men\n",
    "dataset['LIMIT_BAL'][(gender==\"male\") & (Y==0)].plot(kind='kde', label=\"Payment on time\", ax=ax1, \n",
    "                                           title=\"LIMIT_BAL distribution for \\\"male\\\" group\")\n",
    "dataset['LIMIT_BAL'][(gender==\"male\") & (Y==1)].plot(kind='kde', label=\"Default\", ax=ax1)\n",
    "# Plot distribution of LIMIT_BAL for women\n",
    "dataset['LIMIT_BAL'][(gender==\"female\") & (Y==0)].plot(kind='kde', label=\"Payment on time\", ax=ax2, \n",
    "                                           legend=True, title=\"LIMIT_BAL distribution for \\\"female\\\" group\")\n",
    "dataset['LIMIT_BAL'][(gender==\"female\") & (Y==1)].plot(kind='kde', label=\"Default\", ax=ax2, \n",
    "                                           legend=True).legend(bbox_to_anchor=(1.6, 1))\n",
    "plt.show()"
   ]
  },
  {
   "cell_type": "markdown",
   "metadata": {},
   "source": [
    "Note in the above figures that the new `LIMIT_BAL` feature is indeed highly predictive for the \"female\" group, but not for the \"male\" group."
   ]
  },
  {
   "cell_type": "code",
   "execution_count": 10,
   "metadata": {},
   "outputs": [],
   "source": [
    "# Train-test split\n",
    "X_train, X_test, Y_train, Y_test, gender_train, gender_test = train_test_split(\n",
    "    dataset.drop(columns=['SEX', 'default payment next month']), \n",
    "    Y, \n",
    "    gender, \n",
    "    test_size = 0.3, \n",
    "    random_state=12345,\n",
    "    stratify=Y)"
   ]
  },
  {
   "cell_type": "markdown",
   "metadata": {},
   "source": [
    "## Train the model\n",
    "\n",
    "This is a \"fairness unaware\" model. This means it is trained with no consideration to fairness or protected attributes."
   ]
  },
  {
   "cell_type": "markdown",
   "metadata": {},
   "source": [
    "We train an out-of-the-box `graident boosted classifier` model on the modified data and assess several fairness metrics. "
   ]
  },
  {
   "cell_type": "code",
   "execution_count": 11,
   "metadata": {},
   "outputs": [
    {
     "data": {
      "text/plain": [
       "GradientBoostingClassifier()"
      ]
     },
     "execution_count": 11,
     "metadata": {},
     "output_type": "execute_result"
    }
   ],
   "source": [
    "model = gbc()\n",
    "model.fit(X_train, Y_train)"
   ]
  },
  {
   "cell_type": "code",
   "execution_count": 12,
   "metadata": {},
   "outputs": [],
   "source": [
    "# Scores on test set\n",
    "test_scores = model.predict_proba(X_test)[:, 1]"
   ]
  },
  {
   "cell_type": "code",
   "execution_count": 13,
   "metadata": {},
   "outputs": [],
   "source": [
    "# Predictions (0 or 1) on test set\n",
    "test_preds = (test_scores >= np.mean(Y_train)) * 1"
   ]
  },
  {
   "cell_type": "markdown",
   "metadata": {},
   "source": [
    "## Credo Fairness Module\n",
    "\n",
    "The Credo Fairness Module simplifies moving from metric alignment to analysis. The module supports three main functions:\n",
    "\n",
    "* translates metrics into fairness analysis, including risk assessment based on thresholds\n",
    "* visualizing fairness metrics\n",
    "* sending metrics to Credo AI\n",
    "\n",
    "Many metrics are easily accessible in the module. `credo.fairness_base.list_metrics` gives all of them. You can also extend the functionality with [custom metrics](##Custom-metrics-and-incorporating-confidence-intervals)"
   ]
  },
  {
   "cell_type": "code",
   "execution_count": 14,
   "metadata": {},
   "outputs": [],
   "source": [
    "aligned_metrics = ['equalized odds difference',\n",
    "                   'false positive rate',\n",
    "                   'false negative rate']"
   ]
  },
  {
   "cell_type": "code",
   "execution_count": 15,
   "metadata": {},
   "outputs": [],
   "source": [
    "assessment = FairnessModule(aligned_metrics, \n",
    "                gender_test,\n",
    "                Y_test,\n",
    "                test_preds,\n",
    "                test_scores\n",
    "               )"
   ]
  },
  {
   "cell_type": "code",
   "execution_count": 16,
   "metadata": {},
   "outputs": [
    {
     "data": {
      "text/html": [
       "<div>\n",
       "<style scoped>\n",
       "    .dataframe tbody tr th:only-of-type {\n",
       "        vertical-align: middle;\n",
       "    }\n",
       "\n",
       "    .dataframe tbody tr th {\n",
       "        vertical-align: top;\n",
       "    }\n",
       "\n",
       "    .dataframe thead th {\n",
       "        text-align: right;\n",
       "    }\n",
       "</style>\n",
       "<table border=\"1\" class=\"dataframe\">\n",
       "  <thead>\n",
       "    <tr style=\"text-align: right;\">\n",
       "      <th></th>\n",
       "      <th>false positive rate</th>\n",
       "      <th>false negative rate</th>\n",
       "    </tr>\n",
       "    <tr>\n",
       "      <th>SEX</th>\n",
       "      <th></th>\n",
       "      <th></th>\n",
       "    </tr>\n",
       "  </thead>\n",
       "  <tbody>\n",
       "    <tr>\n",
       "      <th>female</th>\n",
       "      <td>0.177584</td>\n",
       "      <td>0.131051</td>\n",
       "    </tr>\n",
       "    <tr>\n",
       "      <th>male</th>\n",
       "      <td>0.153388</td>\n",
       "      <td>0.451923</td>\n",
       "    </tr>\n",
       "    <tr>\n",
       "      <th>overall</th>\n",
       "      <td>0.162505</td>\n",
       "      <td>0.315419</td>\n",
       "    </tr>\n",
       "  </tbody>\n",
       "</table>\n",
       "</div>"
      ],
      "text/plain": [
       "         false positive rate  false negative rate\n",
       "SEX                                              \n",
       "female              0.177584             0.131051\n",
       "male                0.153388             0.451923\n",
       "overall             0.162505             0.315419"
      ]
     },
     "execution_count": 16,
     "metadata": {},
     "output_type": "execute_result"
    }
   ],
   "source": [
    "# Get performance metrics disaggregated across senstive features\n",
    "assessment.get_disaggregated_performance()"
   ]
  },
  {
   "cell_type": "code",
   "execution_count": 17,
   "metadata": {},
   "outputs": [
    {
     "data": {
      "text/html": [
       "<div>\n",
       "<style scoped>\n",
       "    .dataframe tbody tr th:only-of-type {\n",
       "        vertical-align: middle;\n",
       "    }\n",
       "\n",
       "    .dataframe tbody tr th {\n",
       "        vertical-align: top;\n",
       "    }\n",
       "\n",
       "    .dataframe thead th {\n",
       "        text-align: right;\n",
       "    }\n",
       "</style>\n",
       "<table border=\"1\" class=\"dataframe\">\n",
       "  <thead>\n",
       "    <tr style=\"text-align: right;\">\n",
       "      <th></th>\n",
       "      <th>value</th>\n",
       "      <th>kind</th>\n",
       "    </tr>\n",
       "    <tr>\n",
       "      <th>metric_type</th>\n",
       "      <th></th>\n",
       "      <th></th>\n",
       "    </tr>\n",
       "  </thead>\n",
       "  <tbody>\n",
       "    <tr>\n",
       "      <th>equalized odds difference</th>\n",
       "      <td>0.320872</td>\n",
       "      <td>fairness</td>\n",
       "    </tr>\n",
       "    <tr>\n",
       "      <th>false positive rate</th>\n",
       "      <td>0.024196</td>\n",
       "      <td>parity</td>\n",
       "    </tr>\n",
       "    <tr>\n",
       "      <th>false negative rate</th>\n",
       "      <td>0.320872</td>\n",
       "      <td>parity</td>\n",
       "    </tr>\n",
       "  </tbody>\n",
       "</table>\n",
       "</div>"
      ],
      "text/plain": [
       "                              value      kind\n",
       "metric_type                                  \n",
       "equalized odds difference  0.320872  fairness\n",
       "false positive rate        0.024196    parity\n",
       "false negative rate        0.320872    parity"
      ]
     },
     "execution_count": 17,
     "metadata": {},
     "output_type": "execute_result"
    }
   ],
   "source": [
    "# get fairness metrics which include metrics like \"average odds\"\n",
    "# and difference metrics for any performance metric supplied\n",
    "#\n",
    "# Note the \"method\" argument which defines how fairness metrics are calculated\n",
    "assessment.get_fairness_results(method='between_groups')"
   ]
  },
  {
   "cell_type": "markdown",
   "metadata": {},
   "source": [
    "## Custom metrics and incorporating confidence intervals\n",
    "\n",
    "Custom metrics can be incorporated by creating a `Metric` object. `Metrics` are lightweight wrapper classes that defines a few characteristics of the custom function needed by Lens. \n",
    "\n",
    "**Example: Confidence Intervals**\n",
    "\n",
    "Confidence intervals are not generically supported. However, they can be derived for metrics derived from a confusion matrix using the `wilson confidence interval`. A convenience function called `confusion_wilson` is supplied which returns an array: [lower, upper] bound for the metric. \n",
    "\n",
    "However, the module is not designed to accomodate metrics that return arrays. If you wish to incorporate CIs, we'd suggest creating a derived function that returns the lower bound, for example, and then defining a `Metric` as we mentioned for custom functions above. We show a case of that below:"
   ]
  },
  {
   "cell_type": "code",
   "execution_count": 18,
   "metadata": {},
   "outputs": [
    {
     "data": {
      "text/html": [
       "<div>\n",
       "<style scoped>\n",
       "    .dataframe tbody tr th:only-of-type {\n",
       "        vertical-align: middle;\n",
       "    }\n",
       "\n",
       "    .dataframe tbody tr th {\n",
       "        vertical-align: top;\n",
       "    }\n",
       "\n",
       "    .dataframe thead th {\n",
       "        text-align: right;\n",
       "    }\n",
       "</style>\n",
       "<table border=\"1\" class=\"dataframe\">\n",
       "  <thead>\n",
       "    <tr style=\"text-align: right;\">\n",
       "      <th></th>\n",
       "      <th>lower_bound_tpr</th>\n",
       "      <th>true_positive_rate</th>\n",
       "      <th>upper_bound_tpr</th>\n",
       "    </tr>\n",
       "    <tr>\n",
       "      <th>SEX</th>\n",
       "      <th></th>\n",
       "      <th></th>\n",
       "      <th></th>\n",
       "    </tr>\n",
       "  </thead>\n",
       "  <tbody>\n",
       "    <tr>\n",
       "      <th>female</th>\n",
       "      <td>0.844548</td>\n",
       "      <td>0.868949</td>\n",
       "      <td>0.890019</td>\n",
       "    </tr>\n",
       "    <tr>\n",
       "      <th>male</th>\n",
       "      <td>0.519124</td>\n",
       "      <td>0.548077</td>\n",
       "      <td>0.576708</td>\n",
       "    </tr>\n",
       "    <tr>\n",
       "      <th>overall</th>\n",
       "      <td>0.663831</td>\n",
       "      <td>0.684581</td>\n",
       "      <td>0.70462</td>\n",
       "    </tr>\n",
       "  </tbody>\n",
       "</table>\n",
       "</div>"
      ],
      "text/plain": [
       "         lower_bound_tpr  true_positive_rate  upper_bound_tpr\n",
       "SEX                                                          \n",
       "female          0.844548            0.868949         0.890019\n",
       "male            0.519124            0.548077         0.576708\n",
       "overall         0.663831            0.684581          0.70462"
      ]
     },
     "execution_count": 18,
     "metadata": {},
     "output_type": "execute_result"
    }
   ],
   "source": [
    "from credoai.metrics.credoai_metrics import confusion_wilson\n",
    "from credoai.metrics import Metric\n",
    "\n",
    "# define partial functions for the true positive rate lower bound\n",
    "def lower_bound_tpr(y_true, y_pred):\n",
    "    return confusion_wilson(y_true, y_pred, metric='true_positive_rate', confidence=0.95)[0]\n",
    "\n",
    "# and upper bound\n",
    "def upper_bound_tpr(y_true, y_pred):\n",
    "    return confusion_wilson(y_true, y_pred, metric='true_positive_rate', confidence=0.95)[1]\n",
    "\n",
    "# wrap the functions in fairness functions\n",
    "lower_metric = Metric(name = 'lower_bound_tpr', \n",
    "                      metric_category = \"binary_classification\",\n",
    "                      fun = lower_bound_tpr)\n",
    "\n",
    "upper_metric = Metric(name = 'upper_bound_tpr', \n",
    "                      metric_category = \"binary_classification\",\n",
    "                      fun = upper_bound_tpr)\n",
    "           \n",
    "# then proceed as normally\n",
    "custom_assessment = FairnessModule([lower_metric, \n",
    "                           'true_positive_rate', \n",
    "                           upper_metric],\n",
    "                gender_test,\n",
    "                Y_test,\n",
    "                test_preds,\n",
    "                test_scores\n",
    "               )\n",
    "\n",
    "custom_assessment.get_disaggregated_performance()"
   ]
  }
 ],
 "metadata": {
  "interpreter": {
   "hash": "8d7eb8a87bb83596f4cd5aeb66d856dad2a9bb65fe804cea051250e36746a46f"
  },
  "kernelspec": {
   "display_name": "Python 3 (ipykernel)",
   "language": "python",
   "name": "python3"
  },
  "language_info": {
   "codemirror_mode": {
    "name": "ipython",
    "version": 3
   },
   "file_extension": ".py",
   "mimetype": "text/x-python",
   "name": "python",
   "nbconvert_exporter": "python",
   "pygments_lexer": "ipython3",
   "version": "3.9.10"
  }
 },
 "nbformat": 4,
 "nbformat_minor": 4
}<|MERGE_RESOLUTION|>--- conflicted
+++ resolved
@@ -59,14 +59,7 @@
     "# Credo Fairness Module\n",
     "from credoai.modules.model_modules.fairness_base import FairnessModule\n",
     "# Fairness Reporting\n",
-<<<<<<< HEAD
-    "from credoai.reporting.fairness_binaryclassification import FairnessReporter\n",
-    "# get aligned metrics from governance platform\n",
-=======
     "from credoai.reporting.fairness_binaryclassification import FairnessReport\n",
-    "# get aligned metrics from Governance App\n",
-    "from credoai.utils.credo_api_utils import get_aligned_metrics\n",
->>>>>>> 3757dcef
     "from credoai.data import fetch_creditdefault"
    ]
   },
@@ -1118,7 +1111,7 @@
    "hash": "8d7eb8a87bb83596f4cd5aeb66d856dad2a9bb65fe804cea051250e36746a46f"
   },
   "kernelspec": {
-   "display_name": "Python 3 (ipykernel)",
+   "display_name": "Python 3",
    "language": "python",
    "name": "python3"
   },
@@ -1132,7 +1125,7 @@
    "name": "python",
    "nbconvert_exporter": "python",
    "pygments_lexer": "ipython3",
-   "version": "3.9.10"
+   "version": "3.9.7"
   }
  },
  "nbformat": 4,
