{
 "cells": [
  {
   "cell_type": "markdown",
   "id": "81b97cd3",
   "metadata": {
    "tags": []
   },
   "source": [
    "# Connecting with the Credo AI Governance App\n",
    "\n",
    "Connecting with the Credo AI Governance App is straightforward using Lens. After following this tutorial you'll be up and running!\n",
    "\n",
    "## Setup\n",
    "\n",
    "### Find the code\n",
    "This notebook can be found on [github](https://github.com/credo-ai/credoai_lens/blob/develop/docs/notebooks/governance_integration.ipynb).\n",
    "\n",
    "### Config File\n",
    "First, ensure you have a config file somewhere on your computer named \".credoconfig\". The default location where Lens will look for it in your home directory (`~/.credoconfig`). The structure of the config should look like this\n",
    "\n",
    "```\n",
    "TENANT=<tenant name> # Example: credoai\n",
    "API_KEY=<your api key> # Example: JSMmd26...\n",
    "```\n",
    "\n",
    "This config gives Lens API access to the Governance App."
   ]
  },
  {
   "cell_type": "markdown",
   "id": "5f8f0aca",
   "metadata": {},
   "source": [
    "## Data + Model Preparation (before Lens)\n",
    "\n",
    "Some quick setup... This is all of your datascience work before assessment and integration with Credo AI."
   ]
  },
  {
   "cell_type": "code",
   "execution_count": null,
   "id": "0a704197",
   "metadata": {},
   "outputs": [],
   "source": [
    "# imports for example data and model training\n",
    "from credoai.data import fetch_creditdefault\n",
    "from sklearn.ensemble import GradientBoostingClassifier\n",
    "\n",
    "# Base Lens imports\n",
    "import credoai.lens as cl\n",
    "\n",
    "\n",
    "# set logging level to verbose\n",
    "cl.set_logging_level('info')\n",
    "# set default format for image displays. Change to 'png' if 'svg' is failing\n",
    "%config InlineBackend.figure_formats = ['svg']"
   ]
  },
  {
   "cell_type": "code",
   "execution_count": null,
   "id": "dc20237e-0a38-43be-b593-01262236e68f",
   "metadata": {},
   "outputs": [],
   "source": [
    "data = fetch_creditdefault()\n",
    "df = data['data']\n",
    "df['target'] = data['target'].astype(int)\n",
    "\n",
    "# fit model\n",
    "model = GradientBoostingClassifier()\n",
    "X = df.drop(columns=['SEX', 'target'])\n",
    "y = df['target']\n",
    "model.fit(X,y)"
   ]
  },
  {
   "cell_type": "markdown",
   "id": "b4cf87db",
   "metadata": {},
   "source": [
    "## Credo Governance Artifact\n",
    "\n",
    "Lens connects to the Governance App via a `CredoGovernance` object. This specifies the IDs of the Use Case, model and data you want to associate your assessments with. The IDs are found in the url of your Use Case or model.\n",
    "\n",
    "For instance, the Use Case ID is found here: `...credo.com/use-cases/{use_case_id}`\n",
    "\n",
    "And the model Id is found here: `...credo.com/models/{model_id}`\n",
    "\n",
    "The CredoGovernance object has a few functionalities.\n",
    "\n",
    "* Retrieving an alignment spec from the Use Case (created during the aligned process). The alignment spec is either downloaded straight from the Governance App, or supplied as a json file for air gap deployment. This alignment spec can be supplemented (or overwritten) with an alignment spec you define in code and pass to Lens.\n",
    "* Registering artifacts (models, datasets) to the Governance App.\n",
    "* Encoding the IDs of governance objects so Lens can easily export metrics and reports.\n",
    "\n",
    "\\** **Attention** \\**\n",
    "\n",
    "The metrics and reports will _either_ be exported to the model and data specified in by `CredoGovernance` (using the `model_id` and `data_id` arguments) OR a new model and data will be registered on your CredoGovernance app automatically, which will then be used for export. You can also set the ids using the model/dataset _name_ by calling `credo_gov.set_governance_info_by_name`.\n",
    "\n",
    "With that said, let's see how this works in practice."
   ]
  },
  {
   "cell_type": "code",
   "execution_count": null,
   "id": "1c7af9b0",
   "metadata": {},
   "outputs": [],
   "source": [
    "# New artifact for governance\n",
    "credo_gov = cl.CredoGovernance(use_case_id=\"your-use-case-id\",\n",
    "                               model_id=\"your-model-id\"\n",
    "                               )\n",
    "\n",
    "credo_model = cl.CredoModel(name='credit_default_classifier',\n",
    "                            model=model)\n",
    "\n",
    "credo_data = cl.CredoData(name='UCI-credit-default',\n",
    "                          data=df,\n",
    "                          sensitive_feature_key='SEX',\n",
    "                          label_key='target'\n",
    "                         )"
   ]
  },
  {
   "cell_type": "code",
   "execution_count": null,
   "id": "33eccda1",
   "metadata": {},
   "outputs": [],
   "source": [
    "# specify the metrics that will be used by the Fairness assessment. \n",
    "# This spec will supplement (or overide!) whatever spec is \n",
    "# pulled down from the Governance App\n",
    "alignment_spec = {\n",
    "    'Fairness': {'metrics': ['precision_score', 'recall_score']}\n",
    "}"
   ]
  },
  {
   "cell_type": "markdown",
   "id": "3a60052d",
   "metadata": {},
   "source": [
    "## Interacting with Credo AI's Governance App from Lens\n",
    "\n",
    "In addition to the model and data, we can pass the CredoGovernance object. This is how Lens knows which Use Case, model and/or data to interacts with. If you are running assessments on multiple models, you'll create a separate `CredoGovernance` object (and separate Lens instances) for each."
   ]
  },
  {
   "cell_type": "code",
   "execution_count": null,
   "id": "c24830c5",
   "metadata": {},
   "outputs": [],
   "source": [
    "from credoai.assessment import FairnessAssessment\n",
    "lens = cl.Lens(model=credo_model,\n",
    "               governance=credo_gov,\n",
    "               assessments = [FairnessAssessment()],\n",
    "               data=credo_data,\n",
    "               spec=alignment_spec)"
   ]
  },
  {
   "cell_type": "code",
   "execution_count": null,
   "id": "8496e7cd",
   "metadata": {},
   "outputs": [],
   "source": [
    "# After running, you just have to export and the metrics \n",
    "# will be sent to the Governance App\n",
    "lens.run_assessments().export()"
   ]
  },
  {
   "cell_type": "markdown",
   "id": "505351ae-5a65-43b7-bbcd-c64a4bbe7e83",
   "metadata": {},
   "source": [
    "### Reports\n",
    "\n",
    "Reporting is a critical feature of Lens. Your assessments must be packaged in an easily digestible way to support downstream governance. As such, Lens supports robust reporting functionality.\n",
    "\n",
    "Lens creates a jupyter notebook report that collates all of your assessment results into one place. It then converts that notebook to HTML and sends it to Credo AI's Governance App, along with your metrics when `export` is called. The report will be associated with that use-case, as well as a model (either the model you supplied to CredoGovernance, or the model [registered](#Registering-a-model-while-assessing-it) by Lens)."
   ]
  },
  {
   "cell_type": "code",
   "execution_count": null,
   "id": "8cec3526",
   "metadata": {},
   "outputs": [],
   "source": [
    "lens.create_report().export()"
   ]
  },
  {
   "cell_type": "markdown",
   "id": "434b6551",
   "metadata": {
    "tags": []
   },
   "source": [
    "## Registering a model while assessing it\n",
    "\n",
    "**No model on Credo AI? No Problem**\n",
    "\n",
    "Sometimes you may not have a model or dataset registered yet in the Governance App to receive your assessments.  If you still want to log a model assessment, Lens will take care of registering a new model on Credo AI's Governance App first. \n",
    "\n",
    "You still need to provide a use-case ID however. You can do this by creating a `CredoGovernance` object, or just by supplying the use-case ID to the \"governance\" argument, as we do below.\n",
    "\n",
    "The below will create a project called `an example model project` and log the model `an example model ` under it."
   ]
  },
  {
   "cell_type": "code",
   "execution_count": null,
   "id": "6744db98",
   "metadata": {},
   "outputs": [],
   "source": [
    "from credoai.assessment import FairnessAssessment\n",
    "credo_model = cl.CredoModel(name='an example model',\n",
    "                            model=model)\n",
    "\n",
    "lens = cl.Lens(model=credo_model,\n",
    "               assessments = [FairnessAssessment()],\n",
    "               data=credo_data,\n",
    "               spec=alignment_spec)\n",
    "\n",
<<<<<<< HEAD
    "# Note! The below doesn't do anything unless you supply a use-case id\n",
    "# A warning will be raised to inform you of this.\n",
    "lens.create_reports('Full Report', export=True)"
=======
    "# Note! The below won't export anything unless you supply a use-case id\n",
    "# A warning will be raised to inform you of this.\n",
    "lens.run_assessments().create_report().export()"
>>>>>>> 68610393
   ]
  },
  {
   "cell_type": "markdown",
   "id": "e13de77a",
   "metadata": {},
   "source": [
    "The governance object is created for you, and can be interrogated or used later."
   ]
  },
  {
   "cell_type": "code",
   "execution_count": null,
   "id": "b8890971",
   "metadata": {},
   "outputs": [],
   "source": [
    "gov = lens.get_governance()\n",
    "gov.get_info()"
   ]
  },
  {
   "cell_type": "markdown",
   "id": "936b6b7d",
   "metadata": {},
   "source": [
    "\\** **Attention** \\**\n",
    "\n",
    "\n",
    "Note that if you run the above a second time, the model doesn't have to be registered again - it already was registered! Instead, Lens will find the ID for model name \"an example model\" and use that (this is because model names must be unique, and are only associated with one ID). If you would like to run Lens again for the same model, but store the data somewhere else you will have to either change the name of the model or explicitly supply a different model_id."
   ]
  },
  {
   "cell_type": "markdown",
   "id": "4c1222e8-88fd-4d47-9bdc-4d1e2e65ffcb",
   "metadata": {},
   "source": [
    "## Registering Models, Data and Use Cases\n",
    "\n",
    "While Lens will take care of registering a model and data for you if no `model_id` or `data_id` is provided, you can also manually register models yourself using a `CredoGovernance` object.\n",
    "\n",
    "This is helpful if you want to register a model or data without assessing it yet, if you want to run Lens multiple times, or want to have more control over the names of your artifacts. \n",
    "* First, you create a `CredoGovernance` object\n",
    "* Second register your project and model\n",
    "* Third, pass to Lens as normal"
   ]
  },
  {
   "cell_type": "markdown",
   "id": "d430e5be-d6f2-4947-84ba-c1075d472fa0",
   "metadata": {
    "tags": []
   },
   "source": [
<<<<<<< HEAD
    "## Air Gap Environment\n",
    "\n",
    "If you cannot interact with Credo AI's Governance Platform via the internet, this section is for you!\n",
    "\n",
    "Instead of Lens automating the communication between your assessment environment and governance, you will instead have to download assets and upload them. \n",
    "\n",
    "### Getting the assessment spec\n",
    "The asset that you may have to get _from_ the governance platform is the assessment spec. This can be found under the \"Technical Requirements\" of your Use Case. Once you download the assessments spec, you can read it with a CredoGovernance object:\n",
    "\n",
    "\n"
=======
    "### Registering a Model"
>>>>>>> 68610393
   ]
  },
  {
   "cell_type": "code",
   "execution_count": null,
   "id": "a01d3ed3",
   "metadata": {},
   "outputs": [],
   "source": [
    "gov = cl.CredoGovernance()\n",
    "gov.register_model(model_name='my_model')"
   ]
  },
  {
   "cell_type": "markdown",
   "id": "e17cdc30-2d83-4769-9384-c1ba34f7cf29",
   "metadata": {},
   "source": [
    "### Registering a Dataset\n",
    "\n",
    "**Datasets** can be registered analogously."
   ]
  },
  {
   "cell_type": "code",
   "execution_count": null,
   "id": "11fd9d2e-36ad-4bb5-9884-7718af56355b",
   "metadata": {},
   "outputs": [],
   "source": [
<<<<<<< HEAD
    "lens.run_assessments(export='{path where assessments should be exported}')\n",
    "\n",
    "# reports are exported to file in an analogous way.\n",
    "lens.create_reports(export='{path where assessments should be exported}')"
   ]
  },
  {
   "cell_type": "markdown",
   "id": "ad34f162",
   "metadata": {},
   "source": [
    "Running the above will create a folder that you specified, if it doesn't exist. \n",
    "\n",
    "The `run_assessments` line will save each assessment's output in that folder as a separate json file. This json file can be uploaded by going to the **Asset Store** of your Model on the Governance Platform, pressing the purple \"+\" button under \"Metrics\" and uploading the json. Reports should be uploaded under \"Chart\".\n",
    "\n",
    "The `create_reports` line will save each report as an html file, which can be uploaded directly to the **Use-Case**."
=======
    "gov.register_dataset('my_data')"
>>>>>>> 68610393
   ]
  },
  {
   "cell_type": "markdown",
   "id": "99dfec1a-3c3c-4880-93a5-4f0e3f8c5e11",
   "metadata": {},
   "source": [
    "### Registering a Model to Use Case\n",
    "\n",
    "**Use Cases** can also be used. If CredoGovernance has a Use Case ID, the model will automatically be associated with that Use Case ID"
   ]
  },
  {
   "cell_type": "code",
   "execution_count": null,
   "id": "ac34ddf5-e53e-4082-9370-63b27dd52055",
   "metadata": {},
   "outputs": [],
   "source": [
    "gov = cl.CredoGovernance(use_case_id=\"your-use-case-id\")\n",
    "gov.register_model(model_name='my_model')"
   ]
  },
  {
   "cell_type": "markdown",
   "id": "633a18ad",
   "metadata": {
    "tags": []
   },
   "source": [
    "## Air Gap Environment\n",
    "\n",
    "If you cannot interact with Credo AI's Governance App via the internet, this section is for you!\n",
    "\n",
    "Instead of Lens automating the communication between your assessment environment and governance, you will instead have to download assets and upload them. \n",
    "\n",
    "### Getting the assessment spec\n",
    "The asset that you may have to get _from_ the governance app is the assessment spec. This can be found under your use case's \"Risk Assessment\" tab inside \"Align\". Once you download the assessments spec, you can read it with a CredoGovernance object:\n",
    "\n",
    "\n"
   ]
  },
  {
   "cell_type": "code",
   "execution_count": null,
   "id": "a9a5ac67",
   "metadata": {},
   "outputs": [],
   "source": [
    "gov = cl.CredoGovernance()\n",
    "# you must explicitly retrieve the assessment spec \n",
    "# in an air gapped environment!\n",
    "gov.retrieve_assessment_spec('{path to assessment spec}')"
   ]
  },
  {
   "cell_type": "markdown",
   "id": "b26781cc",
   "metadata": {},
   "source": [
    "Following that, you can pass the governance object to Lens as normal."
   ]
  },
  {
   "cell_type": "markdown",
   "id": "e5f1b3bc",
   "metadata": {},
   "source": [
    "### Exporting Results\n",
    "\n",
    "Lens can export assessment results to file as a json object. This is generally useful if you want to store your results locally, but particularly useful if you are in an air gapped environment where you cannot access Credo AI's Governance App directly from your development environment.\n",
    "\n",
    "Doing this only requires a one line change in our current flow. We change the `export` argument from `credoai` to a local path:\n"
   ]
  },
  {
   "cell_type": "code",
   "execution_count": null,
   "id": "c1aa0097",
   "metadata": {},
   "outputs": [],
   "source": [
    "lens.run_assessments().create_report().export('{path where assessments should be exported}')"
   ]
  },
  {
   "cell_type": "markdown",
   "id": "ad34f162",
   "metadata": {},
   "source": [
    "Running the above will create a folder that you specified, if it doesn't exist. It will then create a json file with the assessment results and the report, which can be uploaded to Credo AI's Governance App. This json file can be uploaded by going to the assessments of your **Use-Case** and pressing the purple \"upload assessment\" button."
   ]
  }
 ],
 "metadata": {
  "kernelspec": {
   "display_name": "Python 3",
   "language": "python",
   "name": "python3"
  },
  "language_info": {
   "codemirror_mode": {
    "name": "ipython",
    "version": 3
   },
   "file_extension": ".py",
   "mimetype": "text/x-python",
   "name": "python",
   "nbconvert_exporter": "python",
   "pygments_lexer": "ipython3",
<<<<<<< HEAD
   "version": "3.7.9"
=======
   "version": "3.9.7"
>>>>>>> 68610393
  }
 },
 "nbformat": 4,
 "nbformat_minor": 5
}<|MERGE_RESOLUTION|>--- conflicted
+++ resolved
@@ -232,15 +232,9 @@
     "               data=credo_data,\n",
     "               spec=alignment_spec)\n",
     "\n",
-<<<<<<< HEAD
-    "# Note! The below doesn't do anything unless you supply a use-case id\n",
-    "# A warning will be raised to inform you of this.\n",
-    "lens.create_reports('Full Report', export=True)"
-=======
     "# Note! The below won't export anything unless you supply a use-case id\n",
     "# A warning will be raised to inform you of this.\n",
     "lens.run_assessments().create_report().export()"
->>>>>>> 68610393
    ]
   },
   {
@@ -295,20 +289,7 @@
     "tags": []
    },
    "source": [
-<<<<<<< HEAD
-    "## Air Gap Environment\n",
-    "\n",
-    "If you cannot interact with Credo AI's Governance Platform via the internet, this section is for you!\n",
-    "\n",
-    "Instead of Lens automating the communication between your assessment environment and governance, you will instead have to download assets and upload them. \n",
-    "\n",
-    "### Getting the assessment spec\n",
-    "The asset that you may have to get _from_ the governance platform is the assessment spec. This can be found under the \"Technical Requirements\" of your Use Case. Once you download the assessments spec, you can read it with a CredoGovernance object:\n",
-    "\n",
-    "\n"
-=======
     "### Registering a Model"
->>>>>>> 68610393
    ]
   },
   {
@@ -339,26 +320,7 @@
    "metadata": {},
    "outputs": [],
    "source": [
-<<<<<<< HEAD
-    "lens.run_assessments(export='{path where assessments should be exported}')\n",
-    "\n",
-    "# reports are exported to file in an analogous way.\n",
-    "lens.create_reports(export='{path where assessments should be exported}')"
-   ]
-  },
-  {
-   "cell_type": "markdown",
-   "id": "ad34f162",
-   "metadata": {},
-   "source": [
-    "Running the above will create a folder that you specified, if it doesn't exist. \n",
-    "\n",
-    "The `run_assessments` line will save each assessment's output in that folder as a separate json file. This json file can be uploaded by going to the **Asset Store** of your Model on the Governance Platform, pressing the purple \"+\" button under \"Metrics\" and uploading the json. Reports should be uploaded under \"Chart\".\n",
-    "\n",
-    "The `create_reports` line will save each report as an html file, which can be uploaded directly to the **Use-Case**."
-=======
     "gov.register_dataset('my_data')"
->>>>>>> 68610393
    ]
   },
   {
@@ -469,11 +431,7 @@
    "name": "python",
    "nbconvert_exporter": "python",
    "pygments_lexer": "ipython3",
-<<<<<<< HEAD
-   "version": "3.7.9"
-=======
    "version": "3.9.7"
->>>>>>> 68610393
   }
  },
  "nbformat": 4,
