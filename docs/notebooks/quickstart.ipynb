{
 "cells": [
  {
   "cell_type": "markdown",
   "id": "5d608c2a",
   "metadata": {
    "tags": []
   },
   "source": [
    "# Quickstart\n",
    "\n",
    "Get started here. We will assess a payment default prediction model for gender fairness using Lens, in 5 minutes. More in-depth information can be found in the [lens FAQ](https://credoai-lens.readthedocs.io/en/stable/notebooks/lens_faq.html#How-can-I-choose-which-assessments-to-run?)\n",
    "\n",
    "**Setup**\n",
    "\n",
    "Lens installation instruction can be found on [readthedocs](https://credoai-lens.readthedocs.io/en/stable/setup.html)\n",
    "\n",
    "**Find the code**\n",
    "\n",
    "Download this notebook [from github.](https://raw.githubusercontent.com/credo-ai/credoai_lens/develop/docs/notebooks/quickstart.ipynb)."
   ]
  },
  {
   "cell_type": "markdown",
   "id": "f4d800af",
   "metadata": {},
   "source": [
    "### Get your ML environment ready\n",
    " In this tutorial we will emulate the modeling phase by running a quick script. This script loads a dataset, splits it into training and testing, and fits a model. You can see the full script [here](https://raw.githubusercontent.com/credo-ai/credoai_lens/develop/docs/notebooks/training_script.py).\n",
    "\n",
    "Here we have a gradient boosted classifier trained on the UCI Credit Card Default Dataset."
   ]
  },
  {
   "cell_type": "code",
   "execution_count": 1,
   "id": "9f914dde-164c-40e0-8dc3-f0f5e00121ae",
   "metadata": {},
   "outputs": [],
   "source": [
    "# model and X_test, y_test, etc. are defined by this script\n",
    "from credoai.datasets import fetch_credit_model\n",
    "\n",
    "# model and data are defined by this script\n",
    "X_test, y_test, sensitive_features_test, model = fetch_credit_model()"
   ]
  },
  {
   "cell_type": "markdown",
   "id": "7557a63e-a7d8-4ade-9f71-71416d1abe2d",
   "metadata": {
    "tags": []
   },
   "source": [
    "### Imports"
   ]
  },
  {
   "cell_type": "code",
   "execution_count": 2,
   "id": "1261860b-4ec3-42e1-872a-d357e22bd8b4",
   "metadata": {},
   "outputs": [],
   "source": [
    "# Import Lens and necessary artifacts\n",
    "from credoai.lens import Lens\n",
    "from credoai.artifacts import ClassificationModel, TabularData"
   ]
  },
  {
   "cell_type": "markdown",
   "id": "62e5f9e9",
   "metadata": {},
   "source": [
    "In lens, the classes that evaluate models and/or datasets are called `evaluators`. In this example we are interested in evaluating the model's fairness. For this we can use the `ModelFairness` evaluator. We'll\n",
    "also evaluate the model's performance."
   ]
  },
  {
   "cell_type": "code",
   "execution_count": 3,
   "id": "8d780fa4",
   "metadata": {},
   "outputs": [],
   "source": [
    "from credoai.evaluators import ModelFairness, Performance"
   ]
  },
  {
   "cell_type": "markdown",
   "id": "c0797a51",
   "metadata": {},
   "source": [
    "## Lens in 5 minutes"
   ]
  },
  {
   "cell_type": "markdown",
   "id": "cce779fd",
   "metadata": {
    "tags": []
   },
   "source": [
    "Below is a basic example where our goal is to evaluate the above model. We'll break down this code [below](#Breaking-Down-The-Steps).\n",
    "\n",
    "Briefly, the code is doing four things:\n",
    "\n",
    "* Wrapping ML artifacts (like models and data) in Lens objects\n",
    "* Initializing an instance of Lens. Lens is the main object that performs evaluations. Under the hood, it creates a `pipeline` of evaluations that are run.\n",
    "* Add evaluators to Lens.\n",
    "* Run Lens"
   ]
  },
  {
   "cell_type": "code",
   "execution_count": 4,
   "id": "5b4e6a6a",
   "metadata": {
    "tags": []
   },
   "outputs": [
    {
     "name": "stdout",
     "output_type": "stream",
     "text": [
      "2022-10-31 14:43:01,052 - lens - INFO - Evaluator ModelFairness added to pipeline. Sensitive feature: SEX\n",
      "2022-10-31 14:43:01,243 - lens - INFO - fairness metric, equal_opportunity, unused by PerformanceModule\n",
      "2022-10-31 14:43:01,250 - lens - INFO - Evaluator Performance added to pipeline. \n",
      "2022-10-31 14:43:01,250 - lens - INFO - Running evaluation for step: PipelineStep(evaluator=<credoai.evaluators.fairness.ModelFairness object at 0x2a5a20fd0>, metadata={'evaluator': 'ModelFairness', 'sensitive_feature': 'SEX', 'dataset_type': 'assessment_data'})\n",
      "2022-10-31 14:43:01,259 - lens - INFO - Running evaluation for step: PipelineStep(evaluator=<credoai.evaluators.performance.Performance object at 0x2a5a3dac0>, metadata={'evaluator': 'Performance'})\n"
     ]
    },
    {
     "data": {
      "text/plain": [
       "<credoai.lens.lens.Lens at 0x2a5a3da30>"
      ]
     },
     "execution_count": 4,
     "metadata": {},
     "output_type": "execute_result"
    }
   ],
   "source": [
    "# set up model and data artifacts\n",
    "credo_model = ClassificationModel(name=\"credit_default_classifier\", model_like=model)\n",
    "credo_data = TabularData(\n",
    "    name=\"UCI-credit-default\",\n",
    "    X=X_test,\n",
    "    y=y_test,\n",
    "    sensitive_features=sensitive_features_test,\n",
    ")\n",
    "\n",
    "# Initialization of the Lens object\n",
    "lens = Lens(model=credo_model, assessment_data=credo_data)\n",
    "\n",
    "# initialize the evaluator and add it to Lens\n",
    "metrics = ['precision_score', 'recall_score', 'equal_opportunity']\n",
    "lens.add(ModelFairness(metrics=metrics))\n",
    "lens.add(Performance(metrics=metrics))\n",
    "\n",
    "# run Lens\n",
    "lens.run()"
   ]
  },
  {
   "cell_type": "markdown",
   "id": "c188b100-2ebb-42c8-9451-2812fe7383d6",
   "metadata": {},
   "source": [
    "### Getting results within your python environment\n",
    "\n",
    "`lens.get_results()` provides a list where the results of the evaluators (a list of dataframes) are stored along with the evaluator metadata. In this case, there are 2 results - one for each evaluator."
   ]
  },
  {
   "cell_type": "code",
   "execution_count": 5,
   "id": "7eeac730-29bd-4300-8e02-d8677e10123e",
   "metadata": {},
   "outputs": [
    {
     "name": "stdout",
     "output_type": "stream",
     "text": [
      "Results for 2 evaluators\n"
     ]
    }
   ],
   "source": [
    "results = lens.get_results()\n",
    "print(f\"Results for {len(results)} evaluators\")"
   ]
  },
  {
   "cell_type": "markdown",
   "id": "8fa1eab0",
   "metadata": {},
   "source": [
    "`lens.get_results()` has some arguments, which makes it easier for you to get a subset of results. These are the same arguments that can be passed to `lens.get_pipeline` and `lens.get_evidence`"
   ]
  },
  {
   "cell_type": "code",
   "execution_count": 6,
   "id": "f7735dd2-5797-45aa-90f2-212faa063edd",
   "metadata": {},
   "outputs": [
    {
     "data": {
      "text/plain": [
       "[{'metadata': {'evaluator': 'Performance'},\n",
       "  'results': [              type     value\n",
       "   0  precision_score  0.628081\n",
       "   1     recall_score  0.360172]}]"
      ]
     },
     "execution_count": 6,
     "metadata": {},
     "output_type": "execute_result"
    }
   ],
   "source": [
    "lens.get_results(evaluator_name='Performance')"
   ]
  },
  {
   "cell_type": "markdown",
   "id": "94ca7568",
   "metadata": {},
   "source": [
    "## Using Len's pipeline argument"
   ]
  },
  {
   "cell_type": "markdown",
   "id": "498a11b3",
   "metadata": {},
   "source": [
    "If we want to add multiple evaluators to our pipeline, one way of doing it could be repeating the `add` step, as shown above. Another way is to define the pipeline steps, and pass it to `Lens` at initialization time. Let's explore the latter!"
   ]
  },
  {
   "cell_type": "code",
   "execution_count": 7,
   "id": "f506b7d8",
   "metadata": {},
   "outputs": [
    {
     "name": "stdout",
     "output_type": "stream",
     "text": [
      "2022-10-27 09:43:28,339 - lens - INFO - Evaluator ModelFairness added to pipeline. Sensitive feature: SEX\n",
      "2022-10-27 09:43:28,555 - lens - INFO - fairness metric, equal_opportunity, unused by PerformanceModule\n",
      "2022-10-27 09:43:28,580 - lens - INFO - Evaluator Performance added to pipeline. \n"
     ]
    }
   ],
   "source": [
    "pipeline = [\n",
    "    (ModelFairness(metrics)),\n",
    "    (Performance(metrics)),\n",
    "]\n",
    "lens = Lens(model=credo_model, assessment_data=credo_data, pipeline=pipeline)"
   ]
  },
  {
   "cell_type": "markdown",
   "id": "aa465d26",
   "metadata": {},
   "source": [
    "Above, each of the `tuples` in the `list` is in the form `(instantiated_evaluator, id)`."
   ]
  },
  {
   "cell_type": "code",
   "execution_count": 8,
   "id": "c46bdd9e",
   "metadata": {},
   "outputs": [
    {
     "name": "stdout",
     "output_type": "stream",
     "text": [
      "2022-10-27 09:43:28,583 - lens - INFO - Running evaluation for step: PipelineStep(evaluator=<credoai.evaluators.fairness.ModelFairness object at 0x2ac4664c0>, metadata={'evaluator': 'ModelFairness', 'sensitive_feature': 'SEX', 'dataset_type': 'assessment_data'})\n",
      "2022-10-27 09:43:28,610 - lens - INFO - Running evaluation for step: PipelineStep(evaluator=<credoai.evaluators.performance.Performance object at 0x2ac45cd30>, metadata={'evaluator': 'Performance'})\n",
      "\n",
      "Found results for 2 evaluators\n"
     ]
    }
   ],
   "source": [
    "# notice that Lens functions can be chained together\n",
    "results = lens.run().get_results()\n",
    "print(f'\\nFound results for {len(results)} evaluators')"
   ]
  },
  {
   "cell_type": "markdown",
   "id": "601f5203",
   "metadata": {},
   "source": [
    "Let's check that we have results for both of our evaluators."
   ]
  },
  {
   "cell_type": "code",
   "execution_count": 9,
   "id": "ab0ed632",
   "metadata": {},
   "outputs": [
    {
     "data": {
      "text/plain": [
       "{'metadata': {'evaluator': 'ModelFairness',\n",
       "  'sensitive_feature': 'SEX',\n",
       "  'dataset_type': 'assessment_data'},\n",
       " 'results': [                     type     value\n",
       "  0       equal_opportunity  0.027686\n",
       "  1  precision_score_parity  0.016322\n",
       "  2     recall_score_parity  0.027686,\n",
       "        SEX             type     value\n",
       "  0  female  precision_score  0.618687\n",
       "  1    male  precision_score  0.635009\n",
       "  2  female     recall_score  0.344585\n",
       "  3    male     recall_score  0.372271]}"
      ]
     },
     "execution_count": 9,
     "metadata": {},
     "output_type": "execute_result"
    }
   ],
   "source": [
    "results[0]"
   ]
  },
  {
   "cell_type": "code",
   "execution_count": 10,
   "id": "5bb680a5",
   "metadata": {},
   "outputs": [
    {
     "data": {
      "text/plain": [
       "{'metadata': {'evaluator': 'Performance'},\n",
       " 'results': [              type     value\n",
       "  0  precision_score  0.628081\n",
       "  1     recall_score  0.360172]}"
      ]
     },
     "execution_count": 10,
     "metadata": {},
     "output_type": "execute_result"
    }
   ],
   "source": [
    "results[1]"
   ]
  },
  {
   "cell_type": "markdown",
   "id": "bb18d57e",
   "metadata": {},
   "source": [
    "## That's it!\n",
    "\n",
    "That should get you up and running. Next steps include:\n",
    "\n",
    "* Trying out other evaluators (they are all accessible via `credoai.evaluators`)\n",
    "* Checking out our developer guide to better understand the Lens ecosystem and see how you can extend it.\n",
    "* Exploring the Credo AI Governance Platform, which will connect AI assessments with customizable governance to support reporting, compliance, multi-stakeholder translation and more!"
   ]
  },
  {
   "cell_type": "markdown",
   "id": "c6c05dfe",
   "metadata": {
    "tags": []
   },
   "source": [
    "## Breaking Down The Steps\n",
    "\n",
    "### Preparing artifacts\n",
    "\n",
    "Lens interacts with \"AI Artifacts\" which wrap model and data objects and standardize them for use by different evaluators.\n",
    "\n",
    "Below we create a `ClassificationModel` artifact. This is a light wrapper for any kind of fitted classification model-like object. \n",
    "\n",
    "We also create a `TabularData` artifact which stores X, y and sensitive features."
   ]
  },
  {
   "cell_type": "code",
   "execution_count": 11,
   "id": "a4f1fae7",
   "metadata": {},
   "outputs": [],
   "source": [
    "# set up model and data artifacts\n",
    "credo_model = ClassificationModel(name=\"credit_default_classifier\", model_like=model)\n",
    "\n",
    "credo_data = TabularData(\n",
    "    name=\"UCI-credit-default\",\n",
    "    X=X_test,\n",
    "    y=y_test,\n",
    "    sensitive_features=sensitive_features_test,\n",
    ")"
   ]
  },
  {
   "cell_type": "markdown",
   "id": "114bd0bb",
   "metadata": {
    "tags": []
   },
   "source": [
    "#### Model\n",
    "\n",
    "Model type objects, like `ClassificationModel` used above, serve as adapters between arbitrary models and the evaluators in Lens. Some evaluators depend on Model instantiating certain methods. For example, `ClassificationModel` can accept any generic object having `predict` and `predict_proba` methods, including fitted sklearn pipelines.\n",
    "\n"
   ]
  },
  {
   "cell_type": "markdown",
   "id": "db7fb09b",
   "metadata": {
    "tags": []
   },
   "source": [
    "#### Data\n",
    "\n",
    "_Data_ type artifact, like `TabularData` serve as adapters between datasets and the evaluators in Lens.\n",
    "\n",
    "When you pass data to a _Data_ artifact, the artifact performs various steps of validation, and formats them so that they can be used by evaluators. The aim of this procedure is to preempt errors down the line.\n",
    "\n",
    "You can pass Data to Lens as a **training dataset** or an **assessment dataset** (see lens class documentation). If the former, it will not be used to assess the model. Instead, dataset assessments will be performed on the dataset (e.g., fairness assessment). The validation dataset will be assessed in the same way, but _also_ used to assess the model, if provided.\n",
    "\n",
    "Similarly to _Model_ type objects, _Data_ objects can be customized, see !!insertlink!!"
   ]
  },
  {
   "cell_type": "markdown",
   "id": "e4583249",
   "metadata": {},
   "source": [
    "### Evaluators \n",
    "\n",
    "Lens uses the above artifacts to ensure a successfull run of the evaluators. As we have seen in the sections [Lens in 5 minutes](##Lens-in-5-minutes) and [Adding multiple evaluators](##Adding-multiple-evaluators), multiple evaluators can be added to _Lens_ pipeline. Each evaluators contains information on what it needs in order to run successfully, and it executes a validation step at _add_ time.\n",
    "\n",
    "The result of the validation depends on what artifacts are available, their content and the type of evaluator being added to the pipeline. In case the validation process fails, the user is notified the reason why the evaluator cannot be added to the pipeline.\n",
    "\n",
    "See for example:"
   ]
  },
  {
   "cell_type": "code",
   "execution_count": 12,
   "id": "836cccd0",
   "metadata": {},
   "outputs": [
    {
     "name": "stdout",
     "output_type": "stream",
     "text": [
      "2022-10-27 09:43:28,636 - lens - INFO - Evaluator Privacy NOT added to the pipeline: Missing object training_data\n"
     ]
    },
    {
     "data": {
      "text/plain": [
       "<credoai.lens.lens.Lens at 0x2ac486d30>"
      ]
     },
     "execution_count": 12,
     "metadata": {},
     "output_type": "execute_result"
    }
   ],
   "source": [
    "from credoai.evaluators import Privacy\n",
    "lens.add(Privacy())"
   ]
  },
  {
   "cell_type": "markdown",
   "id": "e76369e8",
   "metadata": {},
   "source": [
    "Currently no automatic run of evaluators is supported. However, when Lens is used in combination with Credo AI Platform, it is possible to download an assessment plan which then gets converted into a set of evaluations that Lens can run programmatically. For more information see the [governance tutorial](https://credoai-lens.readthedocs.io/en/stable/notebooks/governance_integration.html)."
   ]
  },
  {
   "cell_type": "markdown",
   "id": "cdb3c5b8",
   "metadata": {},
   "source": [
    "### Run Lens\n",
    "\n",
    "After we have initialized _Lens_ the _Model_ and _Data_ (`ClassificationModel` and `TabularData` in our example) type artifacts, we can add whichever evaluators we want to the pipeline, and finally run it!"
   ]
  },
  {
   "cell_type": "code",
   "execution_count": 13,
   "id": "fc76430f",
   "metadata": {},
   "outputs": [
    {
     "name": "stdout",
     "output_type": "stream",
     "text": [
      "2022-10-27 09:43:28,896 - lens - INFO - Evaluator ModelFairness added to pipeline. Sensitive feature: SEX\n",
      "2022-10-27 09:43:28,896 - lens - INFO - Running evaluation for step: PipelineStep(evaluator=<credoai.evaluators.fairness.ModelFairness object at 0x2ac509310>, metadata={'evaluator': 'ModelFairness', 'sensitive_feature': 'SEX', 'dataset_type': 'assessment_data'})\n"
     ]
    },
    {
     "data": {
      "text/plain": [
       "<credoai.lens.lens.Lens at 0x2ac4e00d0>"
      ]
     },
     "execution_count": 13,
     "metadata": {},
     "output_type": "execute_result"
    }
   ],
   "source": [
    "lens = Lens(model=credo_model, assessment_data=credo_data)\n",
    "metrics = ['precision_score', 'recall_score', 'equal_opportunity']\n",
    "lens.add(ModelFairness(metrics=metrics))\n",
    "lens.run()"
   ]
  },
  {
   "cell_type": "markdown",
   "id": "673dbbc9",
   "metadata": {},
   "source": [
    "As you can notice, when adding _evaluators_ to lens, they need to be instantiated. If any extra arguments need to be passed to the evaluator (like metrics in this case), this is the time to do it."
   ]
  },
  {
   "cell_type": "markdown",
   "id": "2a5dcbe3",
   "metadata": {},
   "source": [
    "**Getting Evaluator Results**\n",
    "\n",
    "Afte the pipeline is run, the results become accessible via the method `get_results()`\n",
    "\n",
    "`lens.get_results()` provides a dictionary where the results of the evaluators are stored as values, and the keys correspond to the ids of the evaluators.  \n",
    "\n",
    "In the previous case we specified the id of the evaluator when we added `ModelFairness` to the pipeline, however `id` is an optional argument for the `add` method. If omitted, a random one will be generated."
   ]
  },
  {
   "cell_type": "code",
   "execution_count": 14,
   "id": "031d237a",
   "metadata": {},
   "outputs": [
    {
     "data": {
      "text/plain": [
       "[{'metadata': {'evaluator': 'ModelFairness',\n",
       "   'sensitive_feature': 'SEX',\n",
       "   'dataset_type': 'assessment_data'},\n",
       "  'results': [                     type     value\n",
       "   0       equal_opportunity  0.027686\n",
       "   1  precision_score_parity  0.016322\n",
       "   2     recall_score_parity  0.027686,\n",
       "         SEX             type     value\n",
       "   0  female  precision_score  0.618687\n",
       "   1    male  precision_score  0.635009\n",
       "   2  female     recall_score  0.344585\n",
       "   3    male     recall_score  0.372271]}]"
      ]
     },
     "execution_count": 14,
     "metadata": {},
     "output_type": "execute_result"
    }
   ],
   "source": [
    "lens.get_results()"
   ]
  },
  {
   "cell_type": "markdown",
   "id": "ac3bfe1a",
   "metadata": {},
   "source": [
    "**Credo AI Governance Platform**\n",
    "\n",
    "For information on how to interact with the plaform, please look into: [Connecting with Governance App](https://credoai-lens.readthedocs.io/en/stable/notebooks/governance_integration.html) tutorial for directions.\n"
   ]
  }
 ],
 "metadata": {
  "kernelspec": {
   "display_name": "Python 3.9.13 ('.env2': venv)",
   "language": "python",
   "name": "python3"
  },
  "language_info": {
   "codemirror_mode": {
    "name": "ipython",
    "version": 3
   },
   "file_extension": ".py",
   "mimetype": "text/x-python",
   "name": "python",
   "nbconvert_exporter": "python",
   "pygments_lexer": "ipython3",
<<<<<<< HEAD
   "version": "3.9.13"
  },
  "vscode": {
   "interpreter": {
    "hash": "507a61bde0a0183a71b2d35939f461921273a091e2cc4517af66dd70c4baafc9"
=======
   "version": "3.10.6"
  },
  "vscode": {
   "interpreter": {
    "hash": "776e6aa59dc90746a1e0b0031fa666bbaa9989455877b21e76e9f315ecb3a137"
>>>>>>> 30a5df2d
   }
  }
 },
 "nbformat": 4,
 "nbformat_minor": 5
}<|MERGE_RESOLUTION|>--- conflicted
+++ resolved
@@ -1,635 +1,627 @@
 {
- "cells": [
-  {
-   "cell_type": "markdown",
-   "id": "5d608c2a",
+   "cells": [
+      {
+         "cell_type": "markdown",
+         "id": "5d608c2a",
+         "metadata": {
+            "tags": []
+         },
+         "source": [
+            "# Quickstart\n",
+            "\n",
+            "Get started here. We will assess a payment default prediction model for gender fairness using Lens, in 5 minutes. More in-depth information can be found in the [lens FAQ](https://credoai-lens.readthedocs.io/en/stable/notebooks/lens_faq.html#How-can-I-choose-which-assessments-to-run?)\n",
+            "\n",
+            "**Setup**\n",
+            "\n",
+            "Lens installation instruction can be found on [readthedocs](https://credoai-lens.readthedocs.io/en/stable/setup.html)\n",
+            "\n",
+            "**Find the code**\n",
+            "\n",
+            "Download this notebook [from github.](https://raw.githubusercontent.com/credo-ai/credoai_lens/develop/docs/notebooks/quickstart.ipynb)."
+         ]
+      },
+      {
+         "cell_type": "markdown",
+         "id": "f4d800af",
+         "metadata": {},
+         "source": [
+            "### Get your ML environment ready\n",
+            " In this tutorial we will emulate the modeling phase by running a quick script. This script loads a dataset, splits it into training and testing, and fits a model. You can see the full script [here](https://raw.githubusercontent.com/credo-ai/credoai_lens/develop/docs/notebooks/training_script.py).\n",
+            "\n",
+            "Here we have a gradient boosted classifier trained on the UCI Credit Card Default Dataset."
+         ]
+      },
+      {
+         "cell_type": "code",
+         "execution_count": 1,
+         "id": "9f914dde-164c-40e0-8dc3-f0f5e00121ae",
+         "metadata": {},
+         "outputs": [],
+         "source": [
+            "# model and X_test, y_test, etc. are defined by this script\n",
+            "from credoai.datasets import fetch_credit_model\n",
+            "\n",
+            "# model and data are defined by this script\n",
+            "X_test, y_test, sensitive_features_test, model = fetch_credit_model()"
+         ]
+      },
+      {
+         "cell_type": "markdown",
+         "id": "7557a63e-a7d8-4ade-9f71-71416d1abe2d",
+         "metadata": {
+            "tags": []
+         },
+         "source": [
+            "### Imports"
+         ]
+      },
+      {
+         "cell_type": "code",
+         "execution_count": 2,
+         "id": "1261860b-4ec3-42e1-872a-d357e22bd8b4",
+         "metadata": {},
+         "outputs": [],
+         "source": [
+            "# Import Lens and necessary artifacts\n",
+            "from credoai.lens import Lens\n",
+            "from credoai.artifacts import ClassificationModel, TabularData"
+         ]
+      },
+      {
+         "cell_type": "markdown",
+         "id": "62e5f9e9",
+         "metadata": {},
+         "source": [
+            "In lens, the classes that evaluate models and/or datasets are called `evaluators`. In this example we are interested in evaluating the model's fairness. For this we can use the `ModelFairness` evaluator. We'll\n",
+            "also evaluate the model's performance."
+         ]
+      },
+      {
+         "cell_type": "code",
+         "execution_count": 3,
+         "id": "8d780fa4",
+         "metadata": {},
+         "outputs": [],
+         "source": [
+            "from credoai.evaluators import ModelFairness, Performance"
+         ]
+      },
+      {
+         "cell_type": "markdown",
+         "id": "c0797a51",
+         "metadata": {},
+         "source": [
+            "## Lens in 5 minutes"
+         ]
+      },
+      {
+         "cell_type": "markdown",
+         "id": "cce779fd",
+         "metadata": {
+            "tags": []
+         },
+         "source": [
+            "Below is a basic example where our goal is to evaluate the above model. We'll break down this code [below](#Breaking-Down-The-Steps).\n",
+            "\n",
+            "Briefly, the code is doing four things:\n",
+            "\n",
+            "* Wrapping ML artifacts (like models and data) in Lens objects\n",
+            "* Initializing an instance of Lens. Lens is the main object that performs evaluations. Under the hood, it creates a `pipeline` of evaluations that are run.\n",
+            "* Add evaluators to Lens.\n",
+            "* Run Lens"
+         ]
+      },
+      {
+         "cell_type": "code",
+         "execution_count": 4,
+         "id": "5b4e6a6a",
+         "metadata": {
+            "tags": []
+         },
+         "outputs": [
+            {
+               "name": "stdout",
+               "output_type": "stream",
+               "text": [
+                  "2022-10-31 14:43:01,052 - lens - INFO - Evaluator ModelFairness added to pipeline. Sensitive feature: SEX\n",
+                  "2022-10-31 14:43:01,243 - lens - INFO - fairness metric, equal_opportunity, unused by PerformanceModule\n",
+                  "2022-10-31 14:43:01,250 - lens - INFO - Evaluator Performance added to pipeline. \n",
+                  "2022-10-31 14:43:01,250 - lens - INFO - Running evaluation for step: PipelineStep(evaluator=<credoai.evaluators.fairness.ModelFairness object at 0x2a5a20fd0>, metadata={'evaluator': 'ModelFairness', 'sensitive_feature': 'SEX', 'dataset_type': 'assessment_data'})\n",
+                  "2022-10-31 14:43:01,259 - lens - INFO - Running evaluation for step: PipelineStep(evaluator=<credoai.evaluators.performance.Performance object at 0x2a5a3dac0>, metadata={'evaluator': 'Performance'})\n"
+               ]
+            },
+            {
+               "data": {
+                  "text/plain": [
+                     "<credoai.lens.lens.Lens at 0x2a5a3da30>"
+                  ]
+               },
+               "execution_count": 4,
+               "metadata": {},
+               "output_type": "execute_result"
+            }
+         ],
+         "source": [
+            "# set up model and data artifacts\n",
+            "credo_model = ClassificationModel(name=\"credit_default_classifier\", model_like=model)\n",
+            "credo_data = TabularData(\n",
+            "    name=\"UCI-credit-default\",\n",
+            "    X=X_test,\n",
+            "    y=y_test,\n",
+            "    sensitive_features=sensitive_features_test,\n",
+            ")\n",
+            "\n",
+            "# Initialization of the Lens object\n",
+            "lens = Lens(model=credo_model, assessment_data=credo_data)\n",
+            "\n",
+            "# initialize the evaluator and add it to Lens\n",
+            "metrics = ['precision_score', 'recall_score', 'equal_opportunity']\n",
+            "lens.add(ModelFairness(metrics=metrics))\n",
+            "lens.add(Performance(metrics=metrics))\n",
+            "\n",
+            "# run Lens\n",
+            "lens.run()"
+         ]
+      },
+      {
+         "cell_type": "markdown",
+         "id": "c188b100-2ebb-42c8-9451-2812fe7383d6",
+         "metadata": {},
+         "source": [
+            "### Getting results within your python environment\n",
+            "\n",
+            "`lens.get_results()` provides a list where the results of the evaluators (a list of dataframes) are stored along with the evaluator metadata. In this case, there are 2 results - one for each evaluator."
+         ]
+      },
+      {
+         "cell_type": "code",
+         "execution_count": 5,
+         "id": "7eeac730-29bd-4300-8e02-d8677e10123e",
+         "metadata": {},
+         "outputs": [
+            {
+               "name": "stdout",
+               "output_type": "stream",
+               "text": [
+                  "Results for 2 evaluators\n"
+               ]
+            }
+         ],
+         "source": [
+            "results = lens.get_results()\n",
+            "print(f\"Results for {len(results)} evaluators\")"
+         ]
+      },
+      {
+         "cell_type": "markdown",
+         "id": "8fa1eab0",
+         "metadata": {},
+         "source": [
+            "`lens.get_results()` has some arguments, which makes it easier for you to get a subset of results. These are the same arguments that can be passed to `lens.get_pipeline` and `lens.get_evidence`"
+         ]
+      },
+      {
+         "cell_type": "code",
+         "execution_count": 6,
+         "id": "f7735dd2-5797-45aa-90f2-212faa063edd",
+         "metadata": {},
+         "outputs": [
+            {
+               "data": {
+                  "text/plain": [
+                     "[{'metadata': {'evaluator': 'Performance'},\n",
+                     "  'results': [              type     value\n",
+                     "   0  precision_score  0.628081\n",
+                     "   1     recall_score  0.360172]}]"
+                  ]
+               },
+               "execution_count": 6,
+               "metadata": {},
+               "output_type": "execute_result"
+            }
+         ],
+         "source": [
+            "lens.get_results(evaluator_name='Performance')"
+         ]
+      },
+      {
+         "cell_type": "markdown",
+         "id": "94ca7568",
+         "metadata": {},
+         "source": [
+            "## Using Len's pipeline argument"
+         ]
+      },
+      {
+         "cell_type": "markdown",
+         "id": "498a11b3",
+         "metadata": {},
+         "source": [
+            "If we want to add multiple evaluators to our pipeline, one way of doing it could be repeating the `add` step, as shown above. Another way is to define the pipeline steps, and pass it to `Lens` at initialization time. Let's explore the latter!"
+         ]
+      },
+      {
+         "cell_type": "code",
+         "execution_count": 7,
+         "id": "f506b7d8",
+         "metadata": {},
+         "outputs": [
+            {
+               "name": "stdout",
+               "output_type": "stream",
+               "text": [
+                  "2022-10-27 09:43:28,339 - lens - INFO - Evaluator ModelFairness added to pipeline. Sensitive feature: SEX\n",
+                  "2022-10-27 09:43:28,555 - lens - INFO - fairness metric, equal_opportunity, unused by PerformanceModule\n",
+                  "2022-10-27 09:43:28,580 - lens - INFO - Evaluator Performance added to pipeline. \n"
+               ]
+            }
+         ],
+         "source": [
+            "pipeline = [\n",
+            "    (ModelFairness(metrics)),\n",
+            "    (Performance(metrics)),\n",
+            "]\n",
+            "lens = Lens(model=credo_model, assessment_data=credo_data, pipeline=pipeline)"
+         ]
+      },
+      {
+         "cell_type": "markdown",
+         "id": "aa465d26",
+         "metadata": {},
+         "source": [
+            "Above, each of the `tuples` in the `list` is in the form `(instantiated_evaluator, id)`."
+         ]
+      },
+      {
+         "cell_type": "code",
+         "execution_count": 8,
+         "id": "c46bdd9e",
+         "metadata": {},
+         "outputs": [
+            {
+               "name": "stdout",
+               "output_type": "stream",
+               "text": [
+                  "2022-10-27 09:43:28,583 - lens - INFO - Running evaluation for step: PipelineStep(evaluator=<credoai.evaluators.fairness.ModelFairness object at 0x2ac4664c0>, metadata={'evaluator': 'ModelFairness', 'sensitive_feature': 'SEX', 'dataset_type': 'assessment_data'})\n",
+                  "2022-10-27 09:43:28,610 - lens - INFO - Running evaluation for step: PipelineStep(evaluator=<credoai.evaluators.performance.Performance object at 0x2ac45cd30>, metadata={'evaluator': 'Performance'})\n",
+                  "\n",
+                  "Found results for 2 evaluators\n"
+               ]
+            }
+         ],
+         "source": [
+            "# notice that Lens functions can be chained together\n",
+            "results = lens.run().get_results()\n",
+            "print(f'\\nFound results for {len(results)} evaluators')"
+         ]
+      },
+      {
+         "cell_type": "markdown",
+         "id": "601f5203",
+         "metadata": {},
+         "source": [
+            "Let's check that we have results for both of our evaluators."
+         ]
+      },
+      {
+         "cell_type": "code",
+         "execution_count": 9,
+         "id": "ab0ed632",
+         "metadata": {},
+         "outputs": [
+            {
+               "data": {
+                  "text/plain": [
+                     "{'metadata': {'evaluator': 'ModelFairness',\n",
+                     "  'sensitive_feature': 'SEX',\n",
+                     "  'dataset_type': 'assessment_data'},\n",
+                     " 'results': [                     type     value\n",
+                     "  0       equal_opportunity  0.027686\n",
+                     "  1  precision_score_parity  0.016322\n",
+                     "  2     recall_score_parity  0.027686,\n",
+                     "        SEX             type     value\n",
+                     "  0  female  precision_score  0.618687\n",
+                     "  1    male  precision_score  0.635009\n",
+                     "  2  female     recall_score  0.344585\n",
+                     "  3    male     recall_score  0.372271]}"
+                  ]
+               },
+               "execution_count": 9,
+               "metadata": {},
+               "output_type": "execute_result"
+            }
+         ],
+         "source": [
+            "results[0]"
+         ]
+      },
+      {
+         "cell_type": "code",
+         "execution_count": 10,
+         "id": "5bb680a5",
+         "metadata": {},
+         "outputs": [
+            {
+               "data": {
+                  "text/plain": [
+                     "{'metadata': {'evaluator': 'Performance'},\n",
+                     " 'results': [              type     value\n",
+                     "  0  precision_score  0.628081\n",
+                     "  1     recall_score  0.360172]}"
+                  ]
+               },
+               "execution_count": 10,
+               "metadata": {},
+               "output_type": "execute_result"
+            }
+         ],
+         "source": [
+            "results[1]"
+         ]
+      },
+      {
+         "cell_type": "markdown",
+         "id": "bb18d57e",
+         "metadata": {},
+         "source": [
+            "## That's it!\n",
+            "\n",
+            "That should get you up and running. Next steps include:\n",
+            "\n",
+            "* Trying out other evaluators (they are all accessible via `credoai.evaluators`)\n",
+            "* Checking out our developer guide to better understand the Lens ecosystem and see how you can extend it.\n",
+            "* Exploring the Credo AI Governance Platform, which will connect AI assessments with customizable governance to support reporting, compliance, multi-stakeholder translation and more!"
+         ]
+      },
+      {
+         "cell_type": "markdown",
+         "id": "c6c05dfe",
+         "metadata": {
+            "tags": []
+         },
+         "source": [
+            "## Breaking Down The Steps\n",
+            "\n",
+            "### Preparing artifacts\n",
+            "\n",
+            "Lens interacts with \"AI Artifacts\" which wrap model and data objects and standardize them for use by different evaluators.\n",
+            "\n",
+            "Below we create a `ClassificationModel` artifact. This is a light wrapper for any kind of fitted classification model-like object. \n",
+            "\n",
+            "We also create a `TabularData` artifact which stores X, y and sensitive features."
+         ]
+      },
+      {
+         "cell_type": "code",
+         "execution_count": 11,
+         "id": "a4f1fae7",
+         "metadata": {},
+         "outputs": [],
+         "source": [
+            "# set up model and data artifacts\n",
+            "credo_model = ClassificationModel(name=\"credit_default_classifier\", model_like=model)\n",
+            "\n",
+            "credo_data = TabularData(\n",
+            "    name=\"UCI-credit-default\",\n",
+            "    X=X_test,\n",
+            "    y=y_test,\n",
+            "    sensitive_features=sensitive_features_test,\n",
+            ")"
+         ]
+      },
+      {
+         "cell_type": "markdown",
+         "id": "114bd0bb",
+         "metadata": {
+            "tags": []
+         },
+         "source": [
+            "#### Model\n",
+            "\n",
+            "Model type objects, like `ClassificationModel` used above, serve as adapters between arbitrary models and the evaluators in Lens. Some evaluators depend on Model instantiating certain methods. For example, `ClassificationModel` can accept any generic object having `predict` and `predict_proba` methods, including fitted sklearn pipelines.\n",
+            "\n"
+         ]
+      },
+      {
+         "cell_type": "markdown",
+         "id": "db7fb09b",
+         "metadata": {
+            "tags": []
+         },
+         "source": [
+            "#### Data\n",
+            "\n",
+            "_Data_ type artifact, like `TabularData` serve as adapters between datasets and the evaluators in Lens.\n",
+            "\n",
+            "When you pass data to a _Data_ artifact, the artifact performs various steps of validation, and formats them so that they can be used by evaluators. The aim of this procedure is to preempt errors down the line.\n",
+            "\n",
+            "You can pass Data to Lens as a **training dataset** or an **assessment dataset** (see lens class documentation). If the former, it will not be used to assess the model. Instead, dataset assessments will be performed on the dataset (e.g., fairness assessment). The validation dataset will be assessed in the same way, but _also_ used to assess the model, if provided.\n",
+            "\n",
+            "Similarly to _Model_ type objects, _Data_ objects can be customized, see !!insertlink!!"
+         ]
+      },
+      {
+         "cell_type": "markdown",
+         "id": "e4583249",
+         "metadata": {},
+         "source": [
+            "### Evaluators \n",
+            "\n",
+            "Lens uses the above artifacts to ensure a successfull run of the evaluators. As we have seen in the sections [Lens in 5 minutes](##Lens-in-5-minutes) and [Adding multiple evaluators](##Adding-multiple-evaluators), multiple evaluators can be added to _Lens_ pipeline. Each evaluators contains information on what it needs in order to run successfully, and it executes a validation step at _add_ time.\n",
+            "\n",
+            "The result of the validation depends on what artifacts are available, their content and the type of evaluator being added to the pipeline. In case the validation process fails, the user is notified the reason why the evaluator cannot be added to the pipeline.\n",
+            "\n",
+            "See for example:"
+         ]
+      },
+      {
+         "cell_type": "code",
+         "execution_count": 12,
+         "id": "836cccd0",
+         "metadata": {},
+         "outputs": [
+            {
+               "name": "stdout",
+               "output_type": "stream",
+               "text": [
+                  "2022-10-27 09:43:28,636 - lens - INFO - Evaluator Privacy NOT added to the pipeline: Missing object training_data\n"
+               ]
+            },
+            {
+               "data": {
+                  "text/plain": [
+                     "<credoai.lens.lens.Lens at 0x2ac486d30>"
+                  ]
+               },
+               "execution_count": 12,
+               "metadata": {},
+               "output_type": "execute_result"
+            }
+         ],
+         "source": [
+            "from credoai.evaluators import Privacy\n",
+            "lens.add(Privacy())"
+         ]
+      },
+      {
+         "cell_type": "markdown",
+         "id": "e76369e8",
+         "metadata": {},
+         "source": [
+            "Currently no automatic run of evaluators is supported. However, when Lens is used in combination with Credo AI Platform, it is possible to download an assessment plan which then gets converted into a set of evaluations that Lens can run programmatically. For more information see the [governance tutorial](https://credoai-lens.readthedocs.io/en/stable/notebooks/governance_integration.html)."
+         ]
+      },
+      {
+         "cell_type": "markdown",
+         "id": "cdb3c5b8",
+         "metadata": {},
+         "source": [
+            "### Run Lens\n",
+            "\n",
+            "After we have initialized _Lens_ the _Model_ and _Data_ (`ClassificationModel` and `TabularData` in our example) type artifacts, we can add whichever evaluators we want to the pipeline, and finally run it!"
+         ]
+      },
+      {
+         "cell_type": "code",
+         "execution_count": 13,
+         "id": "fc76430f",
+         "metadata": {},
+         "outputs": [
+            {
+               "name": "stdout",
+               "output_type": "stream",
+               "text": [
+                  "2022-10-27 09:43:28,896 - lens - INFO - Evaluator ModelFairness added to pipeline. Sensitive feature: SEX\n",
+                  "2022-10-27 09:43:28,896 - lens - INFO - Running evaluation for step: PipelineStep(evaluator=<credoai.evaluators.fairness.ModelFairness object at 0x2ac509310>, metadata={'evaluator': 'ModelFairness', 'sensitive_feature': 'SEX', 'dataset_type': 'assessment_data'})\n"
+               ]
+            },
+            {
+               "data": {
+                  "text/plain": [
+                     "<credoai.lens.lens.Lens at 0x2ac4e00d0>"
+                  ]
+               },
+               "execution_count": 13,
+               "metadata": {},
+               "output_type": "execute_result"
+            }
+         ],
+         "source": [
+            "lens = Lens(model=credo_model, assessment_data=credo_data)\n",
+            "metrics = ['precision_score', 'recall_score', 'equal_opportunity']\n",
+            "lens.add(ModelFairness(metrics=metrics))\n",
+            "lens.run()"
+         ]
+      },
+      {
+         "cell_type": "markdown",
+         "id": "673dbbc9",
+         "metadata": {},
+         "source": [
+            "As you can notice, when adding _evaluators_ to lens, they need to be instantiated. If any extra arguments need to be passed to the evaluator (like metrics in this case), this is the time to do it."
+         ]
+      },
+      {
+         "cell_type": "markdown",
+         "id": "2a5dcbe3",
+         "metadata": {},
+         "source": [
+            "**Getting Evaluator Results**\n",
+            "\n",
+            "Afte the pipeline is run, the results become accessible via the method `get_results()`\n",
+            "\n",
+            "`lens.get_results()` provides a dictionary where the results of the evaluators are stored as values, and the keys correspond to the ids of the evaluators.  \n",
+            "\n",
+            "In the previous case we specified the id of the evaluator when we added `ModelFairness` to the pipeline, however `id` is an optional argument for the `add` method. If omitted, a random one will be generated."
+         ]
+      },
+      {
+         "cell_type": "code",
+         "execution_count": 14,
+         "id": "031d237a",
+         "metadata": {},
+         "outputs": [
+            {
+               "data": {
+                  "text/plain": [
+                     "[{'metadata': {'evaluator': 'ModelFairness',\n",
+                     "   'sensitive_feature': 'SEX',\n",
+                     "   'dataset_type': 'assessment_data'},\n",
+                     "  'results': [                     type     value\n",
+                     "   0       equal_opportunity  0.027686\n",
+                     "   1  precision_score_parity  0.016322\n",
+                     "   2     recall_score_parity  0.027686,\n",
+                     "         SEX             type     value\n",
+                     "   0  female  precision_score  0.618687\n",
+                     "   1    male  precision_score  0.635009\n",
+                     "   2  female     recall_score  0.344585\n",
+                     "   3    male     recall_score  0.372271]}]"
+                  ]
+               },
+               "execution_count": 14,
+               "metadata": {},
+               "output_type": "execute_result"
+            }
+         ],
+         "source": [
+            "lens.get_results()"
+         ]
+      },
+      {
+         "cell_type": "markdown",
+         "id": "ac3bfe1a",
+         "metadata": {},
+         "source": [
+            "**Credo AI Governance Platform**\n",
+            "\n",
+            "For information on how to interact with the plaform, please look into: [Connecting with Governance App](https://credoai-lens.readthedocs.io/en/stable/notebooks/governance_integration.html) tutorial for directions.\n"
+         ]
+      }
+   ],
    "metadata": {
-    "tags": []
+      "kernelspec": {
+         "display_name": "Python 3.9.13 ('.env2': venv)",
+         "language": "python",
+         "name": "python3"
+      },
+      "language_info": {
+         "codemirror_mode": {
+            "name": "ipython",
+            "version": 3
+         },
+         "file_extension": ".py",
+         "mimetype": "text/x-python",
+         "name": "python",
+         "nbconvert_exporter": "python",
+         "pygments_lexer": "ipython3",
+         "version": "3.10.6"
+      },
+      "vscode": {
+         "interpreter": {
+            "hash": "776e6aa59dc90746a1e0b0031fa666bbaa9989455877b21e76e9f315ecb3a137"
+         }
+      }
    },
-   "source": [
-    "# Quickstart\n",
-    "\n",
-    "Get started here. We will assess a payment default prediction model for gender fairness using Lens, in 5 minutes. More in-depth information can be found in the [lens FAQ](https://credoai-lens.readthedocs.io/en/stable/notebooks/lens_faq.html#How-can-I-choose-which-assessments-to-run?)\n",
-    "\n",
-    "**Setup**\n",
-    "\n",
-    "Lens installation instruction can be found on [readthedocs](https://credoai-lens.readthedocs.io/en/stable/setup.html)\n",
-    "\n",
-    "**Find the code**\n",
-    "\n",
-    "Download this notebook [from github.](https://raw.githubusercontent.com/credo-ai/credoai_lens/develop/docs/notebooks/quickstart.ipynb)."
-   ]
-  },
-  {
-   "cell_type": "markdown",
-   "id": "f4d800af",
-   "metadata": {},
-   "source": [
-    "### Get your ML environment ready\n",
-    " In this tutorial we will emulate the modeling phase by running a quick script. This script loads a dataset, splits it into training and testing, and fits a model. You can see the full script [here](https://raw.githubusercontent.com/credo-ai/credoai_lens/develop/docs/notebooks/training_script.py).\n",
-    "\n",
-    "Here we have a gradient boosted classifier trained on the UCI Credit Card Default Dataset."
-   ]
-  },
-  {
-   "cell_type": "code",
-   "execution_count": 1,
-   "id": "9f914dde-164c-40e0-8dc3-f0f5e00121ae",
-   "metadata": {},
-   "outputs": [],
-   "source": [
-    "# model and X_test, y_test, etc. are defined by this script\n",
-    "from credoai.datasets import fetch_credit_model\n",
-    "\n",
-    "# model and data are defined by this script\n",
-    "X_test, y_test, sensitive_features_test, model = fetch_credit_model()"
-   ]
-  },
-  {
-   "cell_type": "markdown",
-   "id": "7557a63e-a7d8-4ade-9f71-71416d1abe2d",
-   "metadata": {
-    "tags": []
-   },
-   "source": [
-    "### Imports"
-   ]
-  },
-  {
-   "cell_type": "code",
-   "execution_count": 2,
-   "id": "1261860b-4ec3-42e1-872a-d357e22bd8b4",
-   "metadata": {},
-   "outputs": [],
-   "source": [
-    "# Import Lens and necessary artifacts\n",
-    "from credoai.lens import Lens\n",
-    "from credoai.artifacts import ClassificationModel, TabularData"
-   ]
-  },
-  {
-   "cell_type": "markdown",
-   "id": "62e5f9e9",
-   "metadata": {},
-   "source": [
-    "In lens, the classes that evaluate models and/or datasets are called `evaluators`. In this example we are interested in evaluating the model's fairness. For this we can use the `ModelFairness` evaluator. We'll\n",
-    "also evaluate the model's performance."
-   ]
-  },
-  {
-   "cell_type": "code",
-   "execution_count": 3,
-   "id": "8d780fa4",
-   "metadata": {},
-   "outputs": [],
-   "source": [
-    "from credoai.evaluators import ModelFairness, Performance"
-   ]
-  },
-  {
-   "cell_type": "markdown",
-   "id": "c0797a51",
-   "metadata": {},
-   "source": [
-    "## Lens in 5 minutes"
-   ]
-  },
-  {
-   "cell_type": "markdown",
-   "id": "cce779fd",
-   "metadata": {
-    "tags": []
-   },
-   "source": [
-    "Below is a basic example where our goal is to evaluate the above model. We'll break down this code [below](#Breaking-Down-The-Steps).\n",
-    "\n",
-    "Briefly, the code is doing four things:\n",
-    "\n",
-    "* Wrapping ML artifacts (like models and data) in Lens objects\n",
-    "* Initializing an instance of Lens. Lens is the main object that performs evaluations. Under the hood, it creates a `pipeline` of evaluations that are run.\n",
-    "* Add evaluators to Lens.\n",
-    "* Run Lens"
-   ]
-  },
-  {
-   "cell_type": "code",
-   "execution_count": 4,
-   "id": "5b4e6a6a",
-   "metadata": {
-    "tags": []
-   },
-   "outputs": [
-    {
-     "name": "stdout",
-     "output_type": "stream",
-     "text": [
-      "2022-10-31 14:43:01,052 - lens - INFO - Evaluator ModelFairness added to pipeline. Sensitive feature: SEX\n",
-      "2022-10-31 14:43:01,243 - lens - INFO - fairness metric, equal_opportunity, unused by PerformanceModule\n",
-      "2022-10-31 14:43:01,250 - lens - INFO - Evaluator Performance added to pipeline. \n",
-      "2022-10-31 14:43:01,250 - lens - INFO - Running evaluation for step: PipelineStep(evaluator=<credoai.evaluators.fairness.ModelFairness object at 0x2a5a20fd0>, metadata={'evaluator': 'ModelFairness', 'sensitive_feature': 'SEX', 'dataset_type': 'assessment_data'})\n",
-      "2022-10-31 14:43:01,259 - lens - INFO - Running evaluation for step: PipelineStep(evaluator=<credoai.evaluators.performance.Performance object at 0x2a5a3dac0>, metadata={'evaluator': 'Performance'})\n"
-     ]
-    },
-    {
-     "data": {
-      "text/plain": [
-       "<credoai.lens.lens.Lens at 0x2a5a3da30>"
-      ]
-     },
-     "execution_count": 4,
-     "metadata": {},
-     "output_type": "execute_result"
-    }
-   ],
-   "source": [
-    "# set up model and data artifacts\n",
-    "credo_model = ClassificationModel(name=\"credit_default_classifier\", model_like=model)\n",
-    "credo_data = TabularData(\n",
-    "    name=\"UCI-credit-default\",\n",
-    "    X=X_test,\n",
-    "    y=y_test,\n",
-    "    sensitive_features=sensitive_features_test,\n",
-    ")\n",
-    "\n",
-    "# Initialization of the Lens object\n",
-    "lens = Lens(model=credo_model, assessment_data=credo_data)\n",
-    "\n",
-    "# initialize the evaluator and add it to Lens\n",
-    "metrics = ['precision_score', 'recall_score', 'equal_opportunity']\n",
-    "lens.add(ModelFairness(metrics=metrics))\n",
-    "lens.add(Performance(metrics=metrics))\n",
-    "\n",
-    "# run Lens\n",
-    "lens.run()"
-   ]
-  },
-  {
-   "cell_type": "markdown",
-   "id": "c188b100-2ebb-42c8-9451-2812fe7383d6",
-   "metadata": {},
-   "source": [
-    "### Getting results within your python environment\n",
-    "\n",
-    "`lens.get_results()` provides a list where the results of the evaluators (a list of dataframes) are stored along with the evaluator metadata. In this case, there are 2 results - one for each evaluator."
-   ]
-  },
-  {
-   "cell_type": "code",
-   "execution_count": 5,
-   "id": "7eeac730-29bd-4300-8e02-d8677e10123e",
-   "metadata": {},
-   "outputs": [
-    {
-     "name": "stdout",
-     "output_type": "stream",
-     "text": [
-      "Results for 2 evaluators\n"
-     ]
-    }
-   ],
-   "source": [
-    "results = lens.get_results()\n",
-    "print(f\"Results for {len(results)} evaluators\")"
-   ]
-  },
-  {
-   "cell_type": "markdown",
-   "id": "8fa1eab0",
-   "metadata": {},
-   "source": [
-    "`lens.get_results()` has some arguments, which makes it easier for you to get a subset of results. These are the same arguments that can be passed to `lens.get_pipeline` and `lens.get_evidence`"
-   ]
-  },
-  {
-   "cell_type": "code",
-   "execution_count": 6,
-   "id": "f7735dd2-5797-45aa-90f2-212faa063edd",
-   "metadata": {},
-   "outputs": [
-    {
-     "data": {
-      "text/plain": [
-       "[{'metadata': {'evaluator': 'Performance'},\n",
-       "  'results': [              type     value\n",
-       "   0  precision_score  0.628081\n",
-       "   1     recall_score  0.360172]}]"
-      ]
-     },
-     "execution_count": 6,
-     "metadata": {},
-     "output_type": "execute_result"
-    }
-   ],
-   "source": [
-    "lens.get_results(evaluator_name='Performance')"
-   ]
-  },
-  {
-   "cell_type": "markdown",
-   "id": "94ca7568",
-   "metadata": {},
-   "source": [
-    "## Using Len's pipeline argument"
-   ]
-  },
-  {
-   "cell_type": "markdown",
-   "id": "498a11b3",
-   "metadata": {},
-   "source": [
-    "If we want to add multiple evaluators to our pipeline, one way of doing it could be repeating the `add` step, as shown above. Another way is to define the pipeline steps, and pass it to `Lens` at initialization time. Let's explore the latter!"
-   ]
-  },
-  {
-   "cell_type": "code",
-   "execution_count": 7,
-   "id": "f506b7d8",
-   "metadata": {},
-   "outputs": [
-    {
-     "name": "stdout",
-     "output_type": "stream",
-     "text": [
-      "2022-10-27 09:43:28,339 - lens - INFO - Evaluator ModelFairness added to pipeline. Sensitive feature: SEX\n",
-      "2022-10-27 09:43:28,555 - lens - INFO - fairness metric, equal_opportunity, unused by PerformanceModule\n",
-      "2022-10-27 09:43:28,580 - lens - INFO - Evaluator Performance added to pipeline. \n"
-     ]
-    }
-   ],
-   "source": [
-    "pipeline = [\n",
-    "    (ModelFairness(metrics)),\n",
-    "    (Performance(metrics)),\n",
-    "]\n",
-    "lens = Lens(model=credo_model, assessment_data=credo_data, pipeline=pipeline)"
-   ]
-  },
-  {
-   "cell_type": "markdown",
-   "id": "aa465d26",
-   "metadata": {},
-   "source": [
-    "Above, each of the `tuples` in the `list` is in the form `(instantiated_evaluator, id)`."
-   ]
-  },
-  {
-   "cell_type": "code",
-   "execution_count": 8,
-   "id": "c46bdd9e",
-   "metadata": {},
-   "outputs": [
-    {
-     "name": "stdout",
-     "output_type": "stream",
-     "text": [
-      "2022-10-27 09:43:28,583 - lens - INFO - Running evaluation for step: PipelineStep(evaluator=<credoai.evaluators.fairness.ModelFairness object at 0x2ac4664c0>, metadata={'evaluator': 'ModelFairness', 'sensitive_feature': 'SEX', 'dataset_type': 'assessment_data'})\n",
-      "2022-10-27 09:43:28,610 - lens - INFO - Running evaluation for step: PipelineStep(evaluator=<credoai.evaluators.performance.Performance object at 0x2ac45cd30>, metadata={'evaluator': 'Performance'})\n",
-      "\n",
-      "Found results for 2 evaluators\n"
-     ]
-    }
-   ],
-   "source": [
-    "# notice that Lens functions can be chained together\n",
-    "results = lens.run().get_results()\n",
-    "print(f'\\nFound results for {len(results)} evaluators')"
-   ]
-  },
-  {
-   "cell_type": "markdown",
-   "id": "601f5203",
-   "metadata": {},
-   "source": [
-    "Let's check that we have results for both of our evaluators."
-   ]
-  },
-  {
-   "cell_type": "code",
-   "execution_count": 9,
-   "id": "ab0ed632",
-   "metadata": {},
-   "outputs": [
-    {
-     "data": {
-      "text/plain": [
-       "{'metadata': {'evaluator': 'ModelFairness',\n",
-       "  'sensitive_feature': 'SEX',\n",
-       "  'dataset_type': 'assessment_data'},\n",
-       " 'results': [                     type     value\n",
-       "  0       equal_opportunity  0.027686\n",
-       "  1  precision_score_parity  0.016322\n",
-       "  2     recall_score_parity  0.027686,\n",
-       "        SEX             type     value\n",
-       "  0  female  precision_score  0.618687\n",
-       "  1    male  precision_score  0.635009\n",
-       "  2  female     recall_score  0.344585\n",
-       "  3    male     recall_score  0.372271]}"
-      ]
-     },
-     "execution_count": 9,
-     "metadata": {},
-     "output_type": "execute_result"
-    }
-   ],
-   "source": [
-    "results[0]"
-   ]
-  },
-  {
-   "cell_type": "code",
-   "execution_count": 10,
-   "id": "5bb680a5",
-   "metadata": {},
-   "outputs": [
-    {
-     "data": {
-      "text/plain": [
-       "{'metadata': {'evaluator': 'Performance'},\n",
-       " 'results': [              type     value\n",
-       "  0  precision_score  0.628081\n",
-       "  1     recall_score  0.360172]}"
-      ]
-     },
-     "execution_count": 10,
-     "metadata": {},
-     "output_type": "execute_result"
-    }
-   ],
-   "source": [
-    "results[1]"
-   ]
-  },
-  {
-   "cell_type": "markdown",
-   "id": "bb18d57e",
-   "metadata": {},
-   "source": [
-    "## That's it!\n",
-    "\n",
-    "That should get you up and running. Next steps include:\n",
-    "\n",
-    "* Trying out other evaluators (they are all accessible via `credoai.evaluators`)\n",
-    "* Checking out our developer guide to better understand the Lens ecosystem and see how you can extend it.\n",
-    "* Exploring the Credo AI Governance Platform, which will connect AI assessments with customizable governance to support reporting, compliance, multi-stakeholder translation and more!"
-   ]
-  },
-  {
-   "cell_type": "markdown",
-   "id": "c6c05dfe",
-   "metadata": {
-    "tags": []
-   },
-   "source": [
-    "## Breaking Down The Steps\n",
-    "\n",
-    "### Preparing artifacts\n",
-    "\n",
-    "Lens interacts with \"AI Artifacts\" which wrap model and data objects and standardize them for use by different evaluators.\n",
-    "\n",
-    "Below we create a `ClassificationModel` artifact. This is a light wrapper for any kind of fitted classification model-like object. \n",
-    "\n",
-    "We also create a `TabularData` artifact which stores X, y and sensitive features."
-   ]
-  },
-  {
-   "cell_type": "code",
-   "execution_count": 11,
-   "id": "a4f1fae7",
-   "metadata": {},
-   "outputs": [],
-   "source": [
-    "# set up model and data artifacts\n",
-    "credo_model = ClassificationModel(name=\"credit_default_classifier\", model_like=model)\n",
-    "\n",
-    "credo_data = TabularData(\n",
-    "    name=\"UCI-credit-default\",\n",
-    "    X=X_test,\n",
-    "    y=y_test,\n",
-    "    sensitive_features=sensitive_features_test,\n",
-    ")"
-   ]
-  },
-  {
-   "cell_type": "markdown",
-   "id": "114bd0bb",
-   "metadata": {
-    "tags": []
-   },
-   "source": [
-    "#### Model\n",
-    "\n",
-    "Model type objects, like `ClassificationModel` used above, serve as adapters between arbitrary models and the evaluators in Lens. Some evaluators depend on Model instantiating certain methods. For example, `ClassificationModel` can accept any generic object having `predict` and `predict_proba` methods, including fitted sklearn pipelines.\n",
-    "\n"
-   ]
-  },
-  {
-   "cell_type": "markdown",
-   "id": "db7fb09b",
-   "metadata": {
-    "tags": []
-   },
-   "source": [
-    "#### Data\n",
-    "\n",
-    "_Data_ type artifact, like `TabularData` serve as adapters between datasets and the evaluators in Lens.\n",
-    "\n",
-    "When you pass data to a _Data_ artifact, the artifact performs various steps of validation, and formats them so that they can be used by evaluators. The aim of this procedure is to preempt errors down the line.\n",
-    "\n",
-    "You can pass Data to Lens as a **training dataset** or an **assessment dataset** (see lens class documentation). If the former, it will not be used to assess the model. Instead, dataset assessments will be performed on the dataset (e.g., fairness assessment). The validation dataset will be assessed in the same way, but _also_ used to assess the model, if provided.\n",
-    "\n",
-    "Similarly to _Model_ type objects, _Data_ objects can be customized, see !!insertlink!!"
-   ]
-  },
-  {
-   "cell_type": "markdown",
-   "id": "e4583249",
-   "metadata": {},
-   "source": [
-    "### Evaluators \n",
-    "\n",
-    "Lens uses the above artifacts to ensure a successfull run of the evaluators. As we have seen in the sections [Lens in 5 minutes](##Lens-in-5-minutes) and [Adding multiple evaluators](##Adding-multiple-evaluators), multiple evaluators can be added to _Lens_ pipeline. Each evaluators contains information on what it needs in order to run successfully, and it executes a validation step at _add_ time.\n",
-    "\n",
-    "The result of the validation depends on what artifacts are available, their content and the type of evaluator being added to the pipeline. In case the validation process fails, the user is notified the reason why the evaluator cannot be added to the pipeline.\n",
-    "\n",
-    "See for example:"
-   ]
-  },
-  {
-   "cell_type": "code",
-   "execution_count": 12,
-   "id": "836cccd0",
-   "metadata": {},
-   "outputs": [
-    {
-     "name": "stdout",
-     "output_type": "stream",
-     "text": [
-      "2022-10-27 09:43:28,636 - lens - INFO - Evaluator Privacy NOT added to the pipeline: Missing object training_data\n"
-     ]
-    },
-    {
-     "data": {
-      "text/plain": [
-       "<credoai.lens.lens.Lens at 0x2ac486d30>"
-      ]
-     },
-     "execution_count": 12,
-     "metadata": {},
-     "output_type": "execute_result"
-    }
-   ],
-   "source": [
-    "from credoai.evaluators import Privacy\n",
-    "lens.add(Privacy())"
-   ]
-  },
-  {
-   "cell_type": "markdown",
-   "id": "e76369e8",
-   "metadata": {},
-   "source": [
-    "Currently no automatic run of evaluators is supported. However, when Lens is used in combination with Credo AI Platform, it is possible to download an assessment plan which then gets converted into a set of evaluations that Lens can run programmatically. For more information see the [governance tutorial](https://credoai-lens.readthedocs.io/en/stable/notebooks/governance_integration.html)."
-   ]
-  },
-  {
-   "cell_type": "markdown",
-   "id": "cdb3c5b8",
-   "metadata": {},
-   "source": [
-    "### Run Lens\n",
-    "\n",
-    "After we have initialized _Lens_ the _Model_ and _Data_ (`ClassificationModel` and `TabularData` in our example) type artifacts, we can add whichever evaluators we want to the pipeline, and finally run it!"
-   ]
-  },
-  {
-   "cell_type": "code",
-   "execution_count": 13,
-   "id": "fc76430f",
-   "metadata": {},
-   "outputs": [
-    {
-     "name": "stdout",
-     "output_type": "stream",
-     "text": [
-      "2022-10-27 09:43:28,896 - lens - INFO - Evaluator ModelFairness added to pipeline. Sensitive feature: SEX\n",
-      "2022-10-27 09:43:28,896 - lens - INFO - Running evaluation for step: PipelineStep(evaluator=<credoai.evaluators.fairness.ModelFairness object at 0x2ac509310>, metadata={'evaluator': 'ModelFairness', 'sensitive_feature': 'SEX', 'dataset_type': 'assessment_data'})\n"
-     ]
-    },
-    {
-     "data": {
-      "text/plain": [
-       "<credoai.lens.lens.Lens at 0x2ac4e00d0>"
-      ]
-     },
-     "execution_count": 13,
-     "metadata": {},
-     "output_type": "execute_result"
-    }
-   ],
-   "source": [
-    "lens = Lens(model=credo_model, assessment_data=credo_data)\n",
-    "metrics = ['precision_score', 'recall_score', 'equal_opportunity']\n",
-    "lens.add(ModelFairness(metrics=metrics))\n",
-    "lens.run()"
-   ]
-  },
-  {
-   "cell_type": "markdown",
-   "id": "673dbbc9",
-   "metadata": {},
-   "source": [
-    "As you can notice, when adding _evaluators_ to lens, they need to be instantiated. If any extra arguments need to be passed to the evaluator (like metrics in this case), this is the time to do it."
-   ]
-  },
-  {
-   "cell_type": "markdown",
-   "id": "2a5dcbe3",
-   "metadata": {},
-   "source": [
-    "**Getting Evaluator Results**\n",
-    "\n",
-    "Afte the pipeline is run, the results become accessible via the method `get_results()`\n",
-    "\n",
-    "`lens.get_results()` provides a dictionary where the results of the evaluators are stored as values, and the keys correspond to the ids of the evaluators.  \n",
-    "\n",
-    "In the previous case we specified the id of the evaluator when we added `ModelFairness` to the pipeline, however `id` is an optional argument for the `add` method. If omitted, a random one will be generated."
-   ]
-  },
-  {
-   "cell_type": "code",
-   "execution_count": 14,
-   "id": "031d237a",
-   "metadata": {},
-   "outputs": [
-    {
-     "data": {
-      "text/plain": [
-       "[{'metadata': {'evaluator': 'ModelFairness',\n",
-       "   'sensitive_feature': 'SEX',\n",
-       "   'dataset_type': 'assessment_data'},\n",
-       "  'results': [                     type     value\n",
-       "   0       equal_opportunity  0.027686\n",
-       "   1  precision_score_parity  0.016322\n",
-       "   2     recall_score_parity  0.027686,\n",
-       "         SEX             type     value\n",
-       "   0  female  precision_score  0.618687\n",
-       "   1    male  precision_score  0.635009\n",
-       "   2  female     recall_score  0.344585\n",
-       "   3    male     recall_score  0.372271]}]"
-      ]
-     },
-     "execution_count": 14,
-     "metadata": {},
-     "output_type": "execute_result"
-    }
-   ],
-   "source": [
-    "lens.get_results()"
-   ]
-  },
-  {
-   "cell_type": "markdown",
-   "id": "ac3bfe1a",
-   "metadata": {},
-   "source": [
-    "**Credo AI Governance Platform**\n",
-    "\n",
-    "For information on how to interact with the plaform, please look into: [Connecting with Governance App](https://credoai-lens.readthedocs.io/en/stable/notebooks/governance_integration.html) tutorial for directions.\n"
-   ]
-  }
- ],
- "metadata": {
-  "kernelspec": {
-   "display_name": "Python 3.9.13 ('.env2': venv)",
-   "language": "python",
-   "name": "python3"
-  },
-  "language_info": {
-   "codemirror_mode": {
-    "name": "ipython",
-    "version": 3
-   },
-   "file_extension": ".py",
-   "mimetype": "text/x-python",
-   "name": "python",
-   "nbconvert_exporter": "python",
-   "pygments_lexer": "ipython3",
-<<<<<<< HEAD
-   "version": "3.9.13"
-  },
-  "vscode": {
-   "interpreter": {
-    "hash": "507a61bde0a0183a71b2d35939f461921273a091e2cc4517af66dd70c4baafc9"
-=======
-   "version": "3.10.6"
-  },
-  "vscode": {
-   "interpreter": {
-    "hash": "776e6aa59dc90746a1e0b0031fa666bbaa9989455877b21e76e9f315ecb3a137"
->>>>>>> 30a5df2d
-   }
-  }
- },
- "nbformat": 4,
- "nbformat_minor": 5
+   "nbformat": 4,
+   "nbformat_minor": 5
 }