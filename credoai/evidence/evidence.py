"""
Wrappers formatting results of evaluator runs for the Credo AI Platform
"""
import json
import pprint
from abc import ABC, abstractproperty
from datetime import datetime
from symbol import parameters
from typing import Tuple

<<<<<<< HEAD
from pandas import DataFrame, Series

=======
import pandas as pd
>>>>>>> ec113c33
from credoai.utils import ValidationError


class Evidence(ABC):
    """Abstract class defining Evidence"""

    def __init__(self, type: str, additional_labels: dict = None, **metadata):
        self.type = type
        self.additional_labels = additional_labels or {}
        self.metadata = metadata
        self.creation_time: str = datetime.utcnow().isoformat()
        self._label = None
        self._validate()

    def __str__(self):
        return pprint.pformat(self.struct())

    def struct(self):
        """Structure of evidence"""
        structure = {
            "type": self.type,
            "label": self.label,
            "data": self.data,
            "generated_at": self.creation_time,
            "metadata": self.metadata,
        }
        return structure

    @property
    def label(self):
        """
        Adds evidence type specific label
        """
        # additional_labels prioritized
        if self._label is None:
            self._label = {**self.base_label, **self.additional_labels}
        return self._label

    @label.setter
    def label(self, value):
        self._label = value

    @abstractproperty
    def base_label(self):
        pass

    @abstractproperty
    def data(self):
        """
        Adds data reflecting additional structure of child classes
        """
        return {}

    def _validate(self):
        pass


class MetricEvidence(Evidence):
    """
    Evidence for Metric:value result type

    Parameters
    ----------
    type : string
        short identifier for metric.
    value : float
        metric value
    confidence_interval : [float, float]
        [lower, upper] confidence interval
    confidence_level : int
        Level of confidence for the confidence interval (e.g., 95%)
    metadata : dict, optional
        Arbitrary keyword arguments to append to metric as metadata. These will be
        displayed in the governance app
    """

    def __init__(
        self,
        type: str,
        value: float,
        confidence_interval: Tuple[float, float] = None,
        confidence_level: int = None,
        additional_labels=None,
        **metadata
    ):
        self.metric_type = type
        self.value = value
        self.confidence_interval = confidence_interval
        self.confidence_level = confidence_level
        super().__init__("metric", additional_labels, **metadata)

    @property
    def data(self):
        return {
            "value": self.value,
            "confidence_interval": self.confidence_interval,
            "confidence_level": self.confidence_level,
        }

    @property
    def base_label(self):
        label = {"metric_type": self.metric_type}
        return label

    def _validate(self):
        if self.confidence_interval and not self.confidence_level:
            raise ValidationError


class TableEvidence(Evidence):
    """
    Evidence for tabular data

    Parameters
    ----------
    data : str
        a pandas DataFrame to use as evidence
    metadata : dict, optional
        Arbitrary keyword arguments to append to metric as metadata. These will be
        displayed in the governance app
    """

    def __init__(
        self, name: str, table_data: pd.DataFrame, additional_labels=None, **metadata
    ):
        self.name = name
        self._data = table_data
        super().__init__("table", additional_labels, **metadata)

    @property
    def data(self):
        return {
            "columns": self._data.columns.tolist(),
            "value": self._data.values.tolist(),
        }

    @property
    def base_label(self):
        label = {"table_name": self.name}
        return label


class ProfilerEvidence(Evidence):
    """
    Evidence for the result of pandas profiler"""

    def __init__(self, data: dict, additional_labels: dict = None, **metadata):
        self._data = data
        super().__init__("profiler", additional_labels, **metadata)

    @property
    def data(self):
        data = self._data["results"]
        if isinstance(data, (Series, DataFrame)):
            data = json.loads(data.to_json())
        return data

    @property
    def base_label(self):
        return {}


class ModelProfilerEvidence(Evidence):
    def __init__(self, data: DataFrame, additional_labels: dict = None, **metadata):
        super().__init__("model_profiler", additional_labels, **metadata)
        self._data = data["results"]

    @property
    def data(self):
        parameters = self._data.loc["parameters"]
        features_names = self._data.loc["feature_names"]
        remaining_info = self._data[
            ~self._data.index.isin(["parameters", "feature_names", "model_name"])
        ]
        return {
            "info": remaining_info.to_dict(),
            "parameters": parameters,
            "features_names": features_names,
        }

    @property
    def base_label(self):
        return {"model_name": self._data.loc["model_name"]}<|MERGE_RESOLUTION|>--- conflicted
+++ resolved
@@ -8,12 +8,7 @@
 from symbol import parameters
 from typing import Tuple
 
-<<<<<<< HEAD
 from pandas import DataFrame, Series
-
-=======
-import pandas as pd
->>>>>>> ec113c33
 from credoai.utils import ValidationError
 
 
