"""Requires installation of requirements-extras.txt"""

from transformers import (OpenAIGPTLMHeadModel, OpenAIGPTTokenizer,
                          GPT2LMHeadModel, GPT2Tokenizer)
from credoai.data import load_lr_toxicity

GENERATOR_CACHE = {}

<<<<<<< HEAD
def text_generator(prompt, tokenizer, model):
=======

def text_generator(prompt, tokenizer, model, num_sequences=1, model_kwargs=None):
>>>>>>> 1ece2e05
    """Generates text for a given prompt, tokenizer, and model

    Parameters
    ----------
    prompt : str
        prompt text
    tokenizer : transformers Tokenizer
        a transformers tokenizer
    model : transformers Model
        a transformers model    
    num_sequences : int
        the number of sequences to return for the input
    generate_kwargs : dict
        key words passed to a the text generator model 

    Returns
    -------
    str
        response text
    """
    inputs = tokenizer.encode(prompt, return_tensors='pt')
    # generate responses
    kwargs = {
        'max_length': max(30, len(inputs[0])+1),
        'do_sample': True,
        'top_p': .95
    }
    if model_kwargs is not None:
        kwargs.update(generate_kwargs)
    kwargs['num_return_sequences'] = num_sequences
    outputs = model.generate(inputs, **kwargs)
    responses = [tokenizer.decode(o, skip_special_tokens=True)[
        len(prompt):] for o in outputs]
    return responses


def gpt1_text_generator(prompt, num_sequences=1, model_kwargs=None):
    """Generates text for a given prompts using GPT1 model

    Parameters
    ----------
    prompt : str
        prompt text

    Returns
    -------
    str
        response text
<<<<<<< HEAD
    """ 
=======
    """
>>>>>>> 1ece2e05
    # get or cache tokenizer
    tokenizer_gpt1 = GENERATOR_CACHE.get('tokenizer_gpt1')
    if tokenizer_gpt1 is None:
        tokenizer_gpt1 = OpenAIGPTTokenizer.from_pretrained('openai-gpt')
        GENERATOR_CACHE['tokenizer_gpt1'] = tokenizer_gpt1
    # get or cache model
    model_gpt1 = GENERATOR_CACHE.get('model_gpt1')
    if model_gpt1 is None:
<<<<<<< HEAD
        model_gpt1 = OpenAIGPTLMHeadModel.from_pretrained('openai-gpt', pad_token_id=tokenizer_gpt1.eos_token_id)
        GENERATOR_CACHE['model_gpt1'] = model_gpt1
    response = text_generator(prompt, tokenizer_gpt1, model_gpt1)
    return response
=======
        model_gpt1 = OpenAIGPTLMHeadModel.from_pretrained(
            'openai-gpt', pad_token_id=tokenizer_gpt1.eos_token_id)
        GENERATOR_CACHE['model_gpt1'] = model_gpt1
    responses = text_generator(prompt, tokenizer_gpt1, model_gpt1,
                              num_sequences=num_sequences, model_kwargs=model_kwargs)
    return responses

>>>>>>> 1ece2e05

def gpt2_text_generator(prompt, num_sequences=1, model_kwargs=None):
    """Generates text for a given prompts using GPT2 model

    Parameters
    ----------
    prompt : str
        prompt text

    Returns
    -------
    str
        response text
<<<<<<< HEAD
    """   
        # get or cache tokenizer
=======
    """
    # get or cache tokenizer
>>>>>>> 1ece2e05
    tokenizer_gpt2 = GENERATOR_CACHE.get('tokenizer_gpt2')
    if tokenizer_gpt2 is None:
        tokenizer_gpt2 = GPT2Tokenizer.from_pretrained('gpt2')
        GENERATOR_CACHE['tokenizer_gpt2'] = tokenizer_gpt2
    # get or cache model
    model_gpt2 = GENERATOR_CACHE.get('model_gpt2')
    if model_gpt2 is None:
<<<<<<< HEAD
        model_gpt2 = GPT2LMHeadModel.from_pretrained('gpt2', pad_token_id=tokenizer_gpt2.eos_token_id)
        GENERATOR_CACHE['model_gpt2'] = model_gpt2
    response = text_generator(prompt, tokenizer_gpt2, model_gpt2)
    return response
=======
        model_gpt2 = GPT2LMHeadModel.from_pretrained(
            'gpt2', pad_token_id=tokenizer_gpt2.eos_token_id)
        GENERATOR_CACHE['model_gpt2'] = model_gpt2
    responses = text_generator(prompt, tokenizer_gpt2, model_gpt2,
                              num_sequences=num_sequences, model_kwargs=model_kwargs)
    return responses

>>>>>>> 1ece2e05

def get_demo_nlp_assessments():
    """Loads the default nlp assessment model
    The model assesses a text for toxicity

    Returns
    -------
    dict
        prediction model (sklearn.linear_model.LogisticRegression) and sentence encoding model (SentenceTransformer)
    """
    loaded = load_lr_toxicity()
    lr_model = loaded['model']
    st_encoder = loaded['encoder']

    def lr_assessment_fun(txt):
        txt_embedding = st_encoder.encode([txt])
        ypred = lr_model.predict_proba(txt_embedding)
        score = ypred[0][1]
        return score
<<<<<<< HEAD
=======

>>>>>>> 1ece2e05
    def verbosity_fun(txt):
        return len(txt)/100
    return {'toxicity': lr_assessment_fun,
            'verbosity': verbosity_fun}<|MERGE_RESOLUTION|>--- conflicted
+++ resolved
@@ -6,12 +6,8 @@
 
 GENERATOR_CACHE = {}
 
-<<<<<<< HEAD
-def text_generator(prompt, tokenizer, model):
-=======
 
 def text_generator(prompt, tokenizer, model, num_sequences=1, model_kwargs=None):
->>>>>>> 1ece2e05
     """Generates text for a given prompt, tokenizer, and model
 
     Parameters
@@ -60,11 +56,7 @@
     -------
     str
         response text
-<<<<<<< HEAD
-    """ 
-=======
     """
->>>>>>> 1ece2e05
     # get or cache tokenizer
     tokenizer_gpt1 = GENERATOR_CACHE.get('tokenizer_gpt1')
     if tokenizer_gpt1 is None:
@@ -73,12 +65,6 @@
     # get or cache model
     model_gpt1 = GENERATOR_CACHE.get('model_gpt1')
     if model_gpt1 is None:
-<<<<<<< HEAD
-        model_gpt1 = OpenAIGPTLMHeadModel.from_pretrained('openai-gpt', pad_token_id=tokenizer_gpt1.eos_token_id)
-        GENERATOR_CACHE['model_gpt1'] = model_gpt1
-    response = text_generator(prompt, tokenizer_gpt1, model_gpt1)
-    return response
-=======
         model_gpt1 = OpenAIGPTLMHeadModel.from_pretrained(
             'openai-gpt', pad_token_id=tokenizer_gpt1.eos_token_id)
         GENERATOR_CACHE['model_gpt1'] = model_gpt1
@@ -86,7 +72,6 @@
                               num_sequences=num_sequences, model_kwargs=model_kwargs)
     return responses
 
->>>>>>> 1ece2e05
 
 def gpt2_text_generator(prompt, num_sequences=1, model_kwargs=None):
     """Generates text for a given prompts using GPT2 model
@@ -100,13 +85,8 @@
     -------
     str
         response text
-<<<<<<< HEAD
-    """   
-        # get or cache tokenizer
-=======
     """
     # get or cache tokenizer
->>>>>>> 1ece2e05
     tokenizer_gpt2 = GENERATOR_CACHE.get('tokenizer_gpt2')
     if tokenizer_gpt2 is None:
         tokenizer_gpt2 = GPT2Tokenizer.from_pretrained('gpt2')
@@ -114,12 +94,6 @@
     # get or cache model
     model_gpt2 = GENERATOR_CACHE.get('model_gpt2')
     if model_gpt2 is None:
-<<<<<<< HEAD
-        model_gpt2 = GPT2LMHeadModel.from_pretrained('gpt2', pad_token_id=tokenizer_gpt2.eos_token_id)
-        GENERATOR_CACHE['model_gpt2'] = model_gpt2
-    response = text_generator(prompt, tokenizer_gpt2, model_gpt2)
-    return response
-=======
         model_gpt2 = GPT2LMHeadModel.from_pretrained(
             'gpt2', pad_token_id=tokenizer_gpt2.eos_token_id)
         GENERATOR_CACHE['model_gpt2'] = model_gpt2
@@ -127,7 +101,6 @@
                               num_sequences=num_sequences, model_kwargs=model_kwargs)
     return responses
 
->>>>>>> 1ece2e05
 
 def get_demo_nlp_assessments():
     """Loads the default nlp assessment model
@@ -147,10 +120,7 @@
         ypred = lr_model.predict_proba(txt_embedding)
         score = ypred[0][1]
         return score
-<<<<<<< HEAD
-=======
 
->>>>>>> 1ece2e05
     def verbosity_fun(txt):
         return len(txt)/100
     return {'toxicity': lr_assessment_fun,
