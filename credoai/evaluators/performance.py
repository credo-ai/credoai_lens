--- conflicted
+++ resolved
@@ -2,7 +2,6 @@
 from credoai.artifacts import ClassificationModel, TabularData
 from credoai.evaluators import Evaluator
 from credoai.evaluators.utils.fairlearn import setup_metric_frames
-<<<<<<< HEAD
 from credoai.evaluators.utils.validation import (
     check_artifact_for_nulls,
     check_data_instance,
@@ -14,14 +13,6 @@
     THRESHOLD_METRIC_CATEGORIES,
 )
 from credoai.modules.threshold_metric_constants import THRESHOLD_PROBABILITY_FUNCTIONS
-=======
-from credoai.evaluators.utils.validation import (check_artifact_for_nulls,
-                                                 check_data_instance,
-                                                 check_existence,
-                                                 check_model_instance)
-from credoai.evidence import MetricContainer
-from credoai.modules.metric_constants import MODEL_METRIC_CATEGORIES
->>>>>>> 92aa340f
 from credoai.modules.metrics import Metric, find_metrics
 from credoai.utils import global_logger
 from credoai.utils.common import ValidationError
@@ -35,12 +26,9 @@
     Handles any metric that can be calculated on a set of ground truth labels and predictions,
     e.g., binary classification, multiclass classification, regression.
 
-<<<<<<< HEAD
     This module takes in a set of metrics and provides functionality to:
     - calculate the metrics
     - create disaggregated metrics
-=======
->>>>>>> 92aa340f
 
     Parameters
     ----------
