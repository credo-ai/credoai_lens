--- conflicted
+++ resolved
@@ -29,36 +29,10 @@
         )
 
     if y_prob is not None and prob_metrics:
-<<<<<<< HEAD
-        if all(
-            # sklearn probability metric functions expect a 1d array
-            # predict_proba returns 2d array for binary outcome
-            # No current support for multi-output probabilistic metrics
-            [
-                "BINARY" in prob_metrics[key].metric_category
-                for key in prob_metrics.keys()
-            ]
-        ):
-            metric_frames["prob"] = create_metric_frame(
-                prob_metrics,
-                y_prob[:, 1],
-                y_true,
-                sensitive_features=sensitive_features,
-            )
-        else:
-            metric_frames["prob"] = create_metric_frame(
-                prob_metrics,
-                y_prob,
-                y_true,
-                sensitive_features=sensitive_features,
-            )
-
-=======
         metric_frames["prob"] = create_metric_frame(
             prob_metrics,
             y_prob,
             y_true,
             sensitive_features=sensitive_features,
         )
->>>>>>> 92aa340f
     return metric_frames