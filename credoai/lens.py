"""Credo AI's AI Assessment Framework"""

from absl import logging
from copy import deepcopy
from credoai.artifacts import CredoGovernance, CredoModel, CredoData
from credoai.assessment.credo_assessment import CredoAssessment
from credoai.assessment import get_usable_assessments
from credoai.reporting.reports import MainReport
from credoai.utils.common import (
<<<<<<< HEAD
    IntegrationError, NotRunError, ValidationError, raise_or_warn)
from credoai.utils.credo_api_utils import (get_dataset_by_name, 
                                           get_model_by_name,
                                           get_model_project_by_name, 
                                           get_use_case_by_name)
from credoai import __version__
from dataclasses import dataclass, field
from datetime import datetime
from os import listdir, makedirs, path
from sklearn.utils import check_consistent_length
from typing import List, Union, Optional

=======
    NotRunError, ValidationError, raise_or_warn)
from credoai import __version__
from datetime import datetime
from os import listdir, makedirs, path
from sklearn.utils import check_consistent_length
from typing import List, Union
>>>>>>> 3f916fa0
import collections.abc
import credoai.integration as ci
import shutil
<<<<<<< HEAD
import tempfile

BASE_CONFIGS = ('sklearn', 'xgboost')

# *********************************
# Overview
# *********************************
# CredoLens relies on four classes
# - CredoGovernance
# - CredoModel
# - CredoData
# - CredoAssessment

# CredoGovernance contains the information needed
# to connect CredoLens with the Credo AI governance platform

# CredoModel follows an `adapter pattern` to convert
# any model into an interface CredoLens can work with.
# The functionality contained in CredoModel determines
# what assessments can be run.

# CredoData is a lightweight wrapper that stores data

# CredoAssessment is the interface between a CredoModel,
# CredoData and a module, which performs some assessment.


@dataclass
class CredoGovernance:
    """ Class to store governance data.

    This information is used to interact with the CredoAI
    Governance Platform. Artifacts (Use Cases, model projects,
    models, and datasets) are identified by a unique ID which 
    can be found on the platform.

    To make use of the governance platform a .credo_config file must
    also be set up (see README)
    """

    def __init__(self,
                 use_case_id: str = None,
                 model_project_id: str = None,
                 model_id: str = None,
                 dataset_id: str = None,
                 warning_level=1):
        """[summary]

        Parameters
        ----------
        use_case_id : str, optional
            ID of Use Case on Credo AI Governance Platform, by default None
        model_project_id : str, optional
            ID of model project on Credo AI Governance Platform, by default None
        model_id : str, optional
            ID of model on Credo AI Governance Platform, by default None
        dataset_id : str, optional
            ID of dataset on Credo AI Governance Platform, by default None
        warning_level : int
            warning level. 
                0: warnings are off
                1: warnings are raised (default)
                2: warnings are raised as exceptions.
        """
        self.use_case_id = use_case_id
        self.model_project_id = model_project_id
        self.model_id = model_id
        self.dataset_id = dataset_id
        self.assessment_spec = {}
        self.warning_level = warning_level

    def get_assessment_spec(self):
        """Get assessment spec
        
        Return the assessment spec for the model defined
        by model_id.
        
        If not retrieved yet, attempt to retrieve the spec first
        from the AI Governance platform. 
        """
        if not self.assessment_spec:
            self.retrieve_assessment_spec()
        spec = {}
        metrics = self.assessment_spec
        if self.model_id in metrics.keys():
            spec['metrics'] = list(metrics[self.model_id].keys())
        return {"FairnessBase": spec}

    def get_info(self):
        """Return Credo AI Governance IDs"""
        to_return = self.__dict__.copy()
        del to_return['assessment_spec']
        del to_return['warning_level']
        return to_return

    def get_defined_ids(self):
        """Return IDS that have been defined"""
        return [k for k, v in self.get_info().items() if v]

    def set_governance_info_by_name(self,
                                    *,
                                    use_case_name=None,
                                    model_name=None,
                                    dataset_name=None,
                                    model_project_name=None):
        """Sets governance info by name

        Sets model_id, model_project_id and/or dataset_id
        using names

        Parameters
        ----------
        use_case_name : str
            name of a use_case
        model_name : str
            name of a model
        model_name : str
            name of a dataset
        model_name : str
            name of a model project
        """
        if use_case_name:
            ids = get_use_case_by_name(use_case_name)
            if ids is not None:
                self.use_case_id = ids['use_case_id']
        if model_name:
            ids = get_model_by_name(model_name)
            if ids is not None:
                self.model_id = ids['model_id']
                self.model_project_id = ids['model_project_id']
        if dataset_name:
            ids = get_dataset_by_name(dataset_name)
            if ids is not None:
                self.dataset_id = ids['dataset_id']
        if model_project_name and not model_name:
            ids = get_model_project_by_name(model_project_name)
            if ids is not None:
                self.model_project_id = ids['id']

    def retrieve_assessment_spec(self, spec_path=None):
        """Retrieve assessment spec

        Retrieve assessment spec, either from Credo AI's 
        governance platform or a json file. This spec will be
        for a use-case, and may apply to multiple models.
        get_assessment_spec returns the spec associated with 
        `model_id`.

        Parameters
        __________
        spec_path : string, optional
            The file location for the technical spec json downloaded from
            the technical requirements of an Use Case on Credo AI's
            Governance Platform. If no spec_path is provided,
            will use the Use Case ID. Default None

        Returns
        -------
        dict
            The assessment spec for one Model contained in the Use Case.
            Format: {"Metric1": (lower_bound, upper_bound), ...}
        """
        assessment_spec = {}
        if self.use_case_id is not None:
            assessment_spec = ci.get_assessment_spec(
                self.use_case_id, spec_path)
        self.assessment_spec = assessment_spec
        return self.assessment_spec

    def register_dataset(self, dataset_name):
        """Registers a dataset

        If a project has not been registered, a new project will be created to
        register the dataset under.
        """
        try:
            ids = ci.register_dataset(dataset_name=dataset_name)
            self.model_id = ids['dataset_id']
        except IntegrationError:
            self.set_governance_info_by_name(dataset_name=dataset_name)
            raise_or_warn(IntegrationError,
                          f"The dataset ({dataset_name}) is already registered.",
                          f"The dataset ({dataset_name}) is already registered. Using registered dataset",
                          self.warning_level)

    def register_model(self, model_name):
        """Registers a model

        If a project has not been registered, a new project will be created to
        register the model under.

        If an AI solution has been set, the model will be registered to that
        solution.
        """
        try:
            ids = ci.register_model(model_name=model_name,
                                    model_project_id=self.model_project_id)
            self.model_id = ids['model_id']
            self.model_project_id = ids['model_project_id']
        except IntegrationError:
            self.set_governance_info_by_name(model_name=model_name)
            raise_or_warn(IntegrationError,
                          f"The model ({model_name}) is already registered.",
                          f"The model ({model_name}) is already registered. Using registered model",
                          self.warning_level)
        if self.use_case_id:
            ci.register_model_to_use_case(self.use_case_id, self.model_id)

    def register_project(self, model_project_name):
        """Registers a model project"""
        if self.model_project_id is not None:
            raise ValidationError("Trying to register a project when a project ID ",
                                  "was already provided to CredoGovernance.")
        try:
            ids = ci.register_project(model_project_name)
            self.model_project_id = ids['model_project_id']
        except IntegrationError:
            self.set_governance_info_by_name(
                model_project_name=model_project_name)
            raise_or_warn(IntegrationError,
                          f"The model project ({model_project_name}) is already registered.",
                          f"The model project ({model_project_name}) is already registered. Using registered model project",
                          self.warning_level)


class CredoModel:
    """Class wrapper around model-to-be-assessed

    CredoModel serves as an adapter between arbitrary models
    and the assessments in CredoLens. Assessments depend
    on CredoModel instantiating certain methods. In turn,
    the methods an instance of CredoModel defines informs
    Lens which assessment can be automatically run.

    An assessment's required CredoModel functionality can be accessed
    using the `get_requirements` function of an assessment instance.

    The most generic way to interact with CredoModel is to pass a model_config:
    a dictionary where the key/value pairs reflect functions. This method is
    agnostic to framework. As long as the functions serve the needs of the
    assessments, they'll work.

    E.g. {'prob_fun': model.predict}

    The model_config can also be inferred automatically, from well-known packages
    (call CredoModel.supported_frameworks for a list.) If supported, a model
    can be passed directly to CredoModel's "model" argument and a model_config
    will be inferred.

    Note a model or model_config *must* be passed. If both are passed, any 
    functionality specified in the model_config will overwrite and inferences
    made from the model itself.

    See the quickstart and lens_customization notebooks for examples.


    Parameters
    ----------
    name : str
        Label of the model
    model : model, optional
        A model from a supported framework. Note functionality will be limited
        by CredoModel's automated inference. model_config is a more
        flexible and reliable method of interaction, by default None
    model_config : dict, optional
        dictionary containing mappings between CredoModel function names (e.g., "prob_fun")
        and functions (e.g., "model.predict"), by default None
    """

    def __init__(
        self,
        name: str,
        model=None,
        model_config: dict = None,
    ):
        self.name = name
        self.config = {}
        assert model is not None or model_config is not None
        if model is not None:
            self._init_config(model)
        if model_config is not None:
            self.config.update(model_config)
        self._build_functionality()

    @staticmethod
    def supported_frameworks():
        return BASE_CONFIGS

    def _build_functionality(self):
        for key, val in self.config.items():
            if val is not None:
                self.__dict__[key] = val

    def _init_config(self, model):
        config = {}
        framework = self._get_model_type(model)
        if framework == 'sklearn':
            config = self._init_sklearn(model)
        elif framework == 'xgboost':
            config = self._init_xgboost(model)
        self.config = config

    def _init_sklearn(self, model):
        return self._sklearn_style_config(model)

    def _init_xgboost(self, model):
        return self._sklearn_style_config(model)

    def _sklearn_style_config(self, model):
        # if binary classification, only return
        # the positive classes probabilities by default
        if len(model.classes_) == 2:
            def prob_fun(X): return model.predict_proba(X)[:, 1]
        else:
            prob_fun = model.predict_proba

        config = {
            'pred_fun': model.predict,
            'prob_fun': prob_fun
        }
        return config

    def _get_model_type(self, model):
        try:
            framework = model.__module__.split('.')[0]
        except AttributeError:
            framework = None
        if framework in BASE_CONFIGS:
            return framework


class CredoData:
    """Class wrapper around data-to-be-assessed

    CredoData serves as an adapter between tabular datasets
    and the assessments in CredoLens.

    Passed to Lens for certain assessments. Either will be used
    by a CredoModel to make predictions or analyzed itself. 

    Parameters
    -------------
    name : str
        Label of the dataset
    data : pd.DataFrame
        Dataset dataframe that includes all features and labels
    sensitive_feature_key : str
        Name of the sensitive feature column, like 'race' or 'gender'
    label_key : str
        Name of the label column
    categorical_features_keys : list[str], optional
        Names of categorical features. If the sensitive feature is categorical, include it in this list.
        Note - ordinal features should not be included. 
    unused_features_keys : list[str], optional
        Names of the features to ignore when performing prediction.
        Include all the features in the data that were not used during model training
    drop_sensitive_feature : bool, optional
        If True, automatically adds sensitive_feature_key to the list of 
        unused_features_keys. If you do not explicitly use the sensitive feature
        in your model, this argument should be True. Otherwise, set to False.
        Default, True

    """

    def __init__(self,
                 name: str,
                 data: pd.DataFrame,
                 sensitive_feature_key: str,
                 label_key: str,
                 categorical_features_keys: Optional[List[str]] = None,
                 unused_features_keys: Optional[List[str]] = None,
                 drop_sensitive_feature: bool = True
                 ):

        self.name = name
        self.data = data
        self.sensitive_feature_key = sensitive_feature_key
        self.label_key = label_key
        self.categorical_features_keys = categorical_features_keys
        self.unused_features_keys = unused_features_keys
        self.drop_sensitive_feature = drop_sensitive_feature

        self.X = None
        self.y = None
        self.sensitive_features = None
        self._process_data(self.data)

    def __post_init__(self):
        self.metadata = self.metadata or {}
        self._validate_data()

    def _process_data(self, data):
        # set up sensitive features, y and X
        self.sensitive_features = data[self.sensitive_feature_key]
        self.y = data[self.label_key]

        # drop columns from X
        to_drop = [self.label_key]
        if self.unused_features_keys:
            to_drop += self.unused_features_keys
        if self.drop_sensitive_feature:
            to_drop.append(self.sensitive_feature_key)
        X = data.drop(columns=to_drop, axis=1)
        self.X = X

    def _validate_data(self):
        # Validate the types
        if not isinstance(self.data, pd.DataFrame):
            raise ValidationError(
                "The provided data type is " + self.data.__class__.__name__ +
                " but the required type is pd.DataFrame"
            )
        if not isinstance(self.sensitive_feature_key, str):
            raise ValidationError(
                "The provided sensitive_feature_key type is " +
                self.sensitive_feature_key.__class__.__name__ + " but the required type is str"
            )
        if not isinstance(self.label_key, str):
            raise ValidationError(
                "The provided label_key type is " +
                self.label_key.__class__.__name__ + " but the required type is str"
            )
        if self.categorical_features_keys and not isinstance(self.categorical_features_keys, list):
            raise ValidationError(
                "The provided label_key type is " +
                self.label_key.__class__.__name__ + " but the required type is list"
            )
        # Validate that the data column names are unique
        if len(self.data. columns) != len(set(self.data. columns)):
            raise ValidationError(
                "The provided data contains duplicate column names"
            )
        # Validate that the data contains the provided sensitive feature and label keys
        col_names = list(self.data.columns)
        if self.sensitive_feature_key not in col_names:
            raise ValidationError(
                "The provided sensitive_feature_key " + self.sensitive_feature_key +
                " does not exist in the provided data"
            )
        if self.label_key not in col_names:
            raise ValidationError(
                "The provided label_key " + self.label_key +
                " does not exist in the provided data"
            )

    def dev_mode(self, frac=0.1):
        """Samples data down for faster assessment and iteration

        Sampling will be stratified across the sensitive feature

        Parameters
        ----------
        frac : float
            The fraction of data to use
        """
        data = self.data.groupby(self.sensitive_features,
                                 group_keys=False).apply(lambda x: x.sample(frac=frac))
        self._process_data(data)
=======
>>>>>>> 3f916fa0


class Lens:
    def __init__(
        self,
        governance: CredoGovernance = None,
        spec: dict = None,
        assessments: Union[List[CredoAssessment], str] = 'auto',
        model: CredoModel = None,
        data: CredoData = None,
        user_id: str = None,
        dev_mode: Union[bool, float] = False,
        warning_level=1
    ):
        """Lens runs a suite of assessments on AI Models and Data for AI Governance

        Lens is the assessment framework component of the broader CredoAI suite.
        It is usable as a standalone gateway to a suite of assessments or in 
        combination with CredoAI's Governance Platform. 

        If the latter, Lens handles connecting Governance Alignment
        to assessments as well as exporting assessment results back to the Governance
        Platform.

        Parameters
        ----------
        governance : CredoGovernance, optional
            CredoGovernance object connecting
            Lens with Governance platform, by default None
        spec : dict
            key word arguments passed to each assessments `init_module` 
            function using `Lens.init_module`. Each key must correspond to
            an assessment name (CredoAssessment.name), with each value
            being a dictionary of kwargs. Passed to the init_module function
            as kwargs for each assessment
        assessments : CredoAssessment or str, optional
            List of assessments to run. If "auto", runs all assessments
            CredoModel and CredoData support from the standard
            set of CredoLens assessments (defined by credoai.lens.ASSESSMENTS), by default 'auto'
        model : CredoModel, optional
            CredoModel to assess, by default None
        data : CredoData, optional
            CredoData to assess, or be used by CredoModel for assessment, by default None
        user_id : str, optional
            Label for user running assessments, by default None
        dev_mode : bool or float, optional
            If True, the passed CredoData will be reduced in size to speed up development. 
            A float<1 can also be provided which will determine the fraction of data to retain.
            Defaults to 0.1 when dev_mode is set to True.
            Default, False
        warning_level : int
            warning level. 
                0: warnings are off
                1: warnings are raised (default)
                2: warnings are raised as exceptions.
        """

        self.gov = governance or CredoGovernance(warning_level=warning_level)
        self.model = model
        self.data = data
        self.user_id = user_id
        self.spec = {}
        self.warning_level = warning_level
        self.dev_mode = dev_mode
        self.run_time = False

        # set up assessments
        if assessments == 'auto':
            assessments = self._select_assessments()
        else:
            self._validate_assessments(assessments)
            assessments = assessments
        self.assessments = {a.name: a for a in assessments}

        # if data is defined and dev mode, convert data
        if self.data and self.dev_mode:
            if self.dev_mode == True:
                self.dev_mode = 0.1
            self.data.dev_mode(self.dev_mode)

        # if governance is defined, pull down spec for
        # use_case / model
        if self.gov:
            self.spec = self.gov.get_assessment_spec()
        if spec:
            self._update_spec(self.spec, spec)

        # initialize
        self._init_assessments()

    def run_assessments(self, assessment_kwargs=None):
        """Runs assessments on the associated model and/or data

        Parameters
        ----------
        assessment_kwargs : dict, optional
            key word arguments passed to each assessments `run` or 
            `prepare_results` function. Each key must correspond to
            an assessment name (CredoAssessment.name). The assessments
            loaded by an instance of Lens can be accessed by calling
            `get_assessments`. 

        Returns
        -------
        self
        """
        assessment_kwargs = assessment_kwargs or {}
        assessment_results = {}
        for name, assessment in self.assessments.items():
            logging.info(f"Running assessment-{name}")
            kwargs = assessment_kwargs.get(name, {})
            assessment_results[name] = assessment.run(**kwargs).get_results()
        self.run_time = datetime.now().isoformat()
        return self

    def create_reports(self, export=False, display_results=False):
        """Creates notebook reports

        Creates jupyter notebook reports for every assessment that
        has reporting functionality defined. It then concatenates the reports into
        one final report. The reports are then able to be saved to file (if report_directory
        is defined), or exported to Credo AI's governance platform (if export=True).

        Note: to export to Credo AI's Governance Platform, CredoGovernance must be passed
        to Lens with a defined "use_case_id". "model_id" is also required, but if no "model_id" 
        is explicitly provided, a model will be registered and used.

        Parameters
        ----------
        export : bool or str, optional
            If false, do not export. If a string, pass to export_assessments
        display_results : bool
            If True, display results. Calls credo_reporter.plot_results and 
            credo_reporter.display_table_results

        Returns
        -------
        reporters : dict
            dictionary of reporters (credoai.reporting.credo_reporter). Each reporter is
            responsible for creating visualizations and reports for a particular assessment
        final_report : credoai.reports.MainReport
            The final report. This object is responsible for managing notebook report creation.
        """
        if self.run_time == False:
            raise NotRunError(
                "Results not created yet. Call 'run_assessments' first"
            )
        reporters = {}
        for name, assessment in self.assessments.items():
            reporter = assessment.get_reporter()
            if reporter is not None:
                logging.info(
                    f"Reporter creating notebook for assessment-{name}")
                reporter.create_notebook()
                reporters[name] = reporter
                if display_results:
                    reporter.display_results_tables()
                    reporter.plot_results()
            else:
                logging.info(f"No reporter found for assessment-{name}")
        final_report = MainReport(f"{ci.RISK.title()} Report", reporters.values())
        final_report.create_report(self)
        # exporting
        if export:
                self.export_asessments(export, report=final_report)
        return reporters, final_report

    def export_assessments(self, export="credoai", report=None):
        """Exports assessments to file or Credo AI's governance platform

        Parameters
        ----------
        export : str
            If the special string "credoai", Credo AI Governance Platform.
            If a string, save assessment json to the output_directory indicated by the string.
            If False, do not export, by default "credoai""
        report : credoai.reports.Report, optional
            a report to include with the export. by default None
        """        
        prepared_results = []
        for name, assessment in self.assessments.items():
            logging.info(f"** Exporting assessment-{name}")
            prepared_results.append(self._prepare_results(assessment))
        payload = ci.prepare_assessment_payload(prepared_results, report=report, assessed_at=self.run_time)

        if export == 'credoai':
            model_id = self._get_credo_destination()
            defined_ids = self.gov.get_defined_ids()
            if len({'model_id', 'use_case_id'}.intersection(defined_ids)) == 2:
                logging.info(
                    f"Exporting assessments to Credo AI's Governance Platform")
                return ci.post_assessment(self.gov.use_case_id, self.gov.model_id, payload)
            else:
                logging.warning("Couldn't upload assessment to Credo AI's Governance Platform. "
                                "Ensure use_case_id is defined in CredoGovernance")
        else:
            if not path.exists(export):
                makedirs(export, exist_ok=False)
            names = self.get_artifact_names()
            name_for_save = f"{ci.RISK}_model-{names['model']}_data-{names['dataset']}.json"
            output_file = path.join(export, name_for_save)
            with open(output_file, 'w') as f:
                f.write(payload)

    def get_assessments(self):
        return self.assessments

    def get_governance(self):
        return self.gov

    def get_results(self):
        return {name: a.get_results() for name, a in self.assessments.items()}

    def _gather_meta(self, assessment_name):
        names = self.get_artifact_names()
        return {'process': f'Lens-{assessment_name}',
                'model_label': names['model'],
                'dataset_label': names['dataset'],
                'user_id': self.user_id,
                'assessment': assessment_name,
                'lens_version': f'Lens-v{__version__}'}

    def _get_credo_destination(self, to_model=True):
        if self.gov.model_id is None and to_model:
            raise_or_warn(ValidationError,
                          "No model_id supplied to export to Credo AI.")
            logging.info(f"**** Registering model ({self.model.name})")
            self.gov.register_model(self.model.name)
        if self.gov.model_id is None and not to_model:
            raise_or_warn(ValidationError,
                          "No dataset_id supplied to export to Credo AI.")
            logging.info(f"**** Registering dataset ({self.dataset.name})")
            self.gov.register_dataset(self.dataset.name)
        destination = self.gov.model_id if to_model else self.gov.dataset_id
        label = 'model' if to_model else 'dataset'
        logging.info(f"**** Destination for export: {label} id-{destination}")
        return destination

    def get_artifact_names(self):
        model_name = self.model.name if self.model else 'NA'
        data_name = self.data.name if self.data else 'NA'
        return {'model': model_name, 'dataset': data_name}

    def _init_assessments(self):
        """Initializes modules in each assessment"""
        for assessment in self.assessments.values():
            kwargs = deepcopy(self.spec.get(assessment.name, {}))
            reqs = assessment.get_requirements()
            if reqs['model_requirements']:
                kwargs['model'] = self.model
            if reqs['data_requirements']:
                kwargs['data'] = self.data
            assessment.init_module(**kwargs)

    def _prepare_results(self, assessment, **kwargs):
        metadata = self._gather_meta(assessment.name)
        return assessment.prepare_results(metadata, **kwargs)

    def _update_spec(self, d, u):
        for k, v in u.items():
            if isinstance(v, collections.abc.Mapping):
                d[k] = self._update_spec(d.get(k, {}), v)
            elif isinstance(v, list):
                d[k] = v + d.get(k, [])
            else:
                d[k] = v
        return d

    def _select_assessments(self):
        return list(get_usable_assessments(self.model, self.data).values())

    def _validate_assessments(self, assessments):
        for assessment in assessments:
            if not assessment.check_requirements(self.model, self.data):
                raise ValidationError(
                    f"Model or Data does not conform to {assessment.name} assessment's requirements")<|MERGE_RESOLUTION|>--- conflicted
+++ resolved
@@ -7,491 +7,15 @@
 from credoai.assessment import get_usable_assessments
 from credoai.reporting.reports import MainReport
 from credoai.utils.common import (
-<<<<<<< HEAD
-    IntegrationError, NotRunError, ValidationError, raise_or_warn)
-from credoai.utils.credo_api_utils import (get_dataset_by_name, 
-                                           get_model_by_name,
-                                           get_model_project_by_name, 
-                                           get_use_case_by_name)
-from credoai import __version__
-from dataclasses import dataclass, field
-from datetime import datetime
-from os import listdir, makedirs, path
-from sklearn.utils import check_consistent_length
-from typing import List, Union, Optional
-
-=======
     NotRunError, ValidationError, raise_or_warn)
 from credoai import __version__
 from datetime import datetime
 from os import listdir, makedirs, path
 from sklearn.utils import check_consistent_length
 from typing import List, Union
->>>>>>> 3f916fa0
 import collections.abc
 import credoai.integration as ci
 import shutil
-<<<<<<< HEAD
-import tempfile
-
-BASE_CONFIGS = ('sklearn', 'xgboost')
-
-# *********************************
-# Overview
-# *********************************
-# CredoLens relies on four classes
-# - CredoGovernance
-# - CredoModel
-# - CredoData
-# - CredoAssessment
-
-# CredoGovernance contains the information needed
-# to connect CredoLens with the Credo AI governance platform
-
-# CredoModel follows an `adapter pattern` to convert
-# any model into an interface CredoLens can work with.
-# The functionality contained in CredoModel determines
-# what assessments can be run.
-
-# CredoData is a lightweight wrapper that stores data
-
-# CredoAssessment is the interface between a CredoModel,
-# CredoData and a module, which performs some assessment.
-
-
-@dataclass
-class CredoGovernance:
-    """ Class to store governance data.
-
-    This information is used to interact with the CredoAI
-    Governance Platform. Artifacts (Use Cases, model projects,
-    models, and datasets) are identified by a unique ID which 
-    can be found on the platform.
-
-    To make use of the governance platform a .credo_config file must
-    also be set up (see README)
-    """
-
-    def __init__(self,
-                 use_case_id: str = None,
-                 model_project_id: str = None,
-                 model_id: str = None,
-                 dataset_id: str = None,
-                 warning_level=1):
-        """[summary]
-
-        Parameters
-        ----------
-        use_case_id : str, optional
-            ID of Use Case on Credo AI Governance Platform, by default None
-        model_project_id : str, optional
-            ID of model project on Credo AI Governance Platform, by default None
-        model_id : str, optional
-            ID of model on Credo AI Governance Platform, by default None
-        dataset_id : str, optional
-            ID of dataset on Credo AI Governance Platform, by default None
-        warning_level : int
-            warning level. 
-                0: warnings are off
-                1: warnings are raised (default)
-                2: warnings are raised as exceptions.
-        """
-        self.use_case_id = use_case_id
-        self.model_project_id = model_project_id
-        self.model_id = model_id
-        self.dataset_id = dataset_id
-        self.assessment_spec = {}
-        self.warning_level = warning_level
-
-    def get_assessment_spec(self):
-        """Get assessment spec
-        
-        Return the assessment spec for the model defined
-        by model_id.
-        
-        If not retrieved yet, attempt to retrieve the spec first
-        from the AI Governance platform. 
-        """
-        if not self.assessment_spec:
-            self.retrieve_assessment_spec()
-        spec = {}
-        metrics = self.assessment_spec
-        if self.model_id in metrics.keys():
-            spec['metrics'] = list(metrics[self.model_id].keys())
-        return {"FairnessBase": spec}
-
-    def get_info(self):
-        """Return Credo AI Governance IDs"""
-        to_return = self.__dict__.copy()
-        del to_return['assessment_spec']
-        del to_return['warning_level']
-        return to_return
-
-    def get_defined_ids(self):
-        """Return IDS that have been defined"""
-        return [k for k, v in self.get_info().items() if v]
-
-    def set_governance_info_by_name(self,
-                                    *,
-                                    use_case_name=None,
-                                    model_name=None,
-                                    dataset_name=None,
-                                    model_project_name=None):
-        """Sets governance info by name
-
-        Sets model_id, model_project_id and/or dataset_id
-        using names
-
-        Parameters
-        ----------
-        use_case_name : str
-            name of a use_case
-        model_name : str
-            name of a model
-        model_name : str
-            name of a dataset
-        model_name : str
-            name of a model project
-        """
-        if use_case_name:
-            ids = get_use_case_by_name(use_case_name)
-            if ids is not None:
-                self.use_case_id = ids['use_case_id']
-        if model_name:
-            ids = get_model_by_name(model_name)
-            if ids is not None:
-                self.model_id = ids['model_id']
-                self.model_project_id = ids['model_project_id']
-        if dataset_name:
-            ids = get_dataset_by_name(dataset_name)
-            if ids is not None:
-                self.dataset_id = ids['dataset_id']
-        if model_project_name and not model_name:
-            ids = get_model_project_by_name(model_project_name)
-            if ids is not None:
-                self.model_project_id = ids['id']
-
-    def retrieve_assessment_spec(self, spec_path=None):
-        """Retrieve assessment spec
-
-        Retrieve assessment spec, either from Credo AI's 
-        governance platform or a json file. This spec will be
-        for a use-case, and may apply to multiple models.
-        get_assessment_spec returns the spec associated with 
-        `model_id`.
-
-        Parameters
-        __________
-        spec_path : string, optional
-            The file location for the technical spec json downloaded from
-            the technical requirements of an Use Case on Credo AI's
-            Governance Platform. If no spec_path is provided,
-            will use the Use Case ID. Default None
-
-        Returns
-        -------
-        dict
-            The assessment spec for one Model contained in the Use Case.
-            Format: {"Metric1": (lower_bound, upper_bound), ...}
-        """
-        assessment_spec = {}
-        if self.use_case_id is not None:
-            assessment_spec = ci.get_assessment_spec(
-                self.use_case_id, spec_path)
-        self.assessment_spec = assessment_spec
-        return self.assessment_spec
-
-    def register_dataset(self, dataset_name):
-        """Registers a dataset
-
-        If a project has not been registered, a new project will be created to
-        register the dataset under.
-        """
-        try:
-            ids = ci.register_dataset(dataset_name=dataset_name)
-            self.model_id = ids['dataset_id']
-        except IntegrationError:
-            self.set_governance_info_by_name(dataset_name=dataset_name)
-            raise_or_warn(IntegrationError,
-                          f"The dataset ({dataset_name}) is already registered.",
-                          f"The dataset ({dataset_name}) is already registered. Using registered dataset",
-                          self.warning_level)
-
-    def register_model(self, model_name):
-        """Registers a model
-
-        If a project has not been registered, a new project will be created to
-        register the model under.
-
-        If an AI solution has been set, the model will be registered to that
-        solution.
-        """
-        try:
-            ids = ci.register_model(model_name=model_name,
-                                    model_project_id=self.model_project_id)
-            self.model_id = ids['model_id']
-            self.model_project_id = ids['model_project_id']
-        except IntegrationError:
-            self.set_governance_info_by_name(model_name=model_name)
-            raise_or_warn(IntegrationError,
-                          f"The model ({model_name}) is already registered.",
-                          f"The model ({model_name}) is already registered. Using registered model",
-                          self.warning_level)
-        if self.use_case_id:
-            ci.register_model_to_use_case(self.use_case_id, self.model_id)
-
-    def register_project(self, model_project_name):
-        """Registers a model project"""
-        if self.model_project_id is not None:
-            raise ValidationError("Trying to register a project when a project ID ",
-                                  "was already provided to CredoGovernance.")
-        try:
-            ids = ci.register_project(model_project_name)
-            self.model_project_id = ids['model_project_id']
-        except IntegrationError:
-            self.set_governance_info_by_name(
-                model_project_name=model_project_name)
-            raise_or_warn(IntegrationError,
-                          f"The model project ({model_project_name}) is already registered.",
-                          f"The model project ({model_project_name}) is already registered. Using registered model project",
-                          self.warning_level)
-
-
-class CredoModel:
-    """Class wrapper around model-to-be-assessed
-
-    CredoModel serves as an adapter between arbitrary models
-    and the assessments in CredoLens. Assessments depend
-    on CredoModel instantiating certain methods. In turn,
-    the methods an instance of CredoModel defines informs
-    Lens which assessment can be automatically run.
-
-    An assessment's required CredoModel functionality can be accessed
-    using the `get_requirements` function of an assessment instance.
-
-    The most generic way to interact with CredoModel is to pass a model_config:
-    a dictionary where the key/value pairs reflect functions. This method is
-    agnostic to framework. As long as the functions serve the needs of the
-    assessments, they'll work.
-
-    E.g. {'prob_fun': model.predict}
-
-    The model_config can also be inferred automatically, from well-known packages
-    (call CredoModel.supported_frameworks for a list.) If supported, a model
-    can be passed directly to CredoModel's "model" argument and a model_config
-    will be inferred.
-
-    Note a model or model_config *must* be passed. If both are passed, any 
-    functionality specified in the model_config will overwrite and inferences
-    made from the model itself.
-
-    See the quickstart and lens_customization notebooks for examples.
-
-
-    Parameters
-    ----------
-    name : str
-        Label of the model
-    model : model, optional
-        A model from a supported framework. Note functionality will be limited
-        by CredoModel's automated inference. model_config is a more
-        flexible and reliable method of interaction, by default None
-    model_config : dict, optional
-        dictionary containing mappings between CredoModel function names (e.g., "prob_fun")
-        and functions (e.g., "model.predict"), by default None
-    """
-
-    def __init__(
-        self,
-        name: str,
-        model=None,
-        model_config: dict = None,
-    ):
-        self.name = name
-        self.config = {}
-        assert model is not None or model_config is not None
-        if model is not None:
-            self._init_config(model)
-        if model_config is not None:
-            self.config.update(model_config)
-        self._build_functionality()
-
-    @staticmethod
-    def supported_frameworks():
-        return BASE_CONFIGS
-
-    def _build_functionality(self):
-        for key, val in self.config.items():
-            if val is not None:
-                self.__dict__[key] = val
-
-    def _init_config(self, model):
-        config = {}
-        framework = self._get_model_type(model)
-        if framework == 'sklearn':
-            config = self._init_sklearn(model)
-        elif framework == 'xgboost':
-            config = self._init_xgboost(model)
-        self.config = config
-
-    def _init_sklearn(self, model):
-        return self._sklearn_style_config(model)
-
-    def _init_xgboost(self, model):
-        return self._sklearn_style_config(model)
-
-    def _sklearn_style_config(self, model):
-        # if binary classification, only return
-        # the positive classes probabilities by default
-        if len(model.classes_) == 2:
-            def prob_fun(X): return model.predict_proba(X)[:, 1]
-        else:
-            prob_fun = model.predict_proba
-
-        config = {
-            'pred_fun': model.predict,
-            'prob_fun': prob_fun
-        }
-        return config
-
-    def _get_model_type(self, model):
-        try:
-            framework = model.__module__.split('.')[0]
-        except AttributeError:
-            framework = None
-        if framework in BASE_CONFIGS:
-            return framework
-
-
-class CredoData:
-    """Class wrapper around data-to-be-assessed
-
-    CredoData serves as an adapter between tabular datasets
-    and the assessments in CredoLens.
-
-    Passed to Lens for certain assessments. Either will be used
-    by a CredoModel to make predictions or analyzed itself. 
-
-    Parameters
-    -------------
-    name : str
-        Label of the dataset
-    data : pd.DataFrame
-        Dataset dataframe that includes all features and labels
-    sensitive_feature_key : str
-        Name of the sensitive feature column, like 'race' or 'gender'
-    label_key : str
-        Name of the label column
-    categorical_features_keys : list[str], optional
-        Names of categorical features. If the sensitive feature is categorical, include it in this list.
-        Note - ordinal features should not be included. 
-    unused_features_keys : list[str], optional
-        Names of the features to ignore when performing prediction.
-        Include all the features in the data that were not used during model training
-    drop_sensitive_feature : bool, optional
-        If True, automatically adds sensitive_feature_key to the list of 
-        unused_features_keys. If you do not explicitly use the sensitive feature
-        in your model, this argument should be True. Otherwise, set to False.
-        Default, True
-
-    """
-
-    def __init__(self,
-                 name: str,
-                 data: pd.DataFrame,
-                 sensitive_feature_key: str,
-                 label_key: str,
-                 categorical_features_keys: Optional[List[str]] = None,
-                 unused_features_keys: Optional[List[str]] = None,
-                 drop_sensitive_feature: bool = True
-                 ):
-
-        self.name = name
-        self.data = data
-        self.sensitive_feature_key = sensitive_feature_key
-        self.label_key = label_key
-        self.categorical_features_keys = categorical_features_keys
-        self.unused_features_keys = unused_features_keys
-        self.drop_sensitive_feature = drop_sensitive_feature
-
-        self.X = None
-        self.y = None
-        self.sensitive_features = None
-        self._process_data(self.data)
-
-    def __post_init__(self):
-        self.metadata = self.metadata or {}
-        self._validate_data()
-
-    def _process_data(self, data):
-        # set up sensitive features, y and X
-        self.sensitive_features = data[self.sensitive_feature_key]
-        self.y = data[self.label_key]
-
-        # drop columns from X
-        to_drop = [self.label_key]
-        if self.unused_features_keys:
-            to_drop += self.unused_features_keys
-        if self.drop_sensitive_feature:
-            to_drop.append(self.sensitive_feature_key)
-        X = data.drop(columns=to_drop, axis=1)
-        self.X = X
-
-    def _validate_data(self):
-        # Validate the types
-        if not isinstance(self.data, pd.DataFrame):
-            raise ValidationError(
-                "The provided data type is " + self.data.__class__.__name__ +
-                " but the required type is pd.DataFrame"
-            )
-        if not isinstance(self.sensitive_feature_key, str):
-            raise ValidationError(
-                "The provided sensitive_feature_key type is " +
-                self.sensitive_feature_key.__class__.__name__ + " but the required type is str"
-            )
-        if not isinstance(self.label_key, str):
-            raise ValidationError(
-                "The provided label_key type is " +
-                self.label_key.__class__.__name__ + " but the required type is str"
-            )
-        if self.categorical_features_keys and not isinstance(self.categorical_features_keys, list):
-            raise ValidationError(
-                "The provided label_key type is " +
-                self.label_key.__class__.__name__ + " but the required type is list"
-            )
-        # Validate that the data column names are unique
-        if len(self.data. columns) != len(set(self.data. columns)):
-            raise ValidationError(
-                "The provided data contains duplicate column names"
-            )
-        # Validate that the data contains the provided sensitive feature and label keys
-        col_names = list(self.data.columns)
-        if self.sensitive_feature_key not in col_names:
-            raise ValidationError(
-                "The provided sensitive_feature_key " + self.sensitive_feature_key +
-                " does not exist in the provided data"
-            )
-        if self.label_key not in col_names:
-            raise ValidationError(
-                "The provided label_key " + self.label_key +
-                " does not exist in the provided data"
-            )
-
-    def dev_mode(self, frac=0.1):
-        """Samples data down for faster assessment and iteration
-
-        Sampling will be stratified across the sensitive feature
-
-        Parameters
-        ----------
-        frac : float
-            The fraction of data to use
-        """
-        data = self.data.groupby(self.sensitive_features,
-                                 group_keys=False).apply(lambda x: x.sample(frac=frac))
-        self._process_data(data)
-=======
->>>>>>> 3f916fa0
 
 
 class Lens:
