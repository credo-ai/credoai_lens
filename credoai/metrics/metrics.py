--- conflicted
+++ resolved
@@ -1,20 +1,9 @@
 import re
 from dataclasses import dataclass
-<<<<<<< HEAD
 
 from absl import logging
 from credoai.metrics.metric_constants import *
 from credoai.utils.common import ValidationError, humanize_label, remove_suffix
-=======
-
-from absl import logging
-from credoai.metrics.metric_constants import *
-from credoai.utils.common import ValidationError, humanize_label, remove_suffix
-
-METRIC_CATEGORIES = ["BINARY_CLASSIFICATION",  "MULTICLASS_CLASSIFICATION",
-                     "REGRESSION", "CLUSTERING", "FAIRNESS", "DATASET", "PRIVACY", "SECURITY", "CUSTOM"]
->>>>>>> 83f42782
-
 
 
 @dataclass
@@ -94,11 +83,7 @@
         # standardize
         # lower, remove spaces, replace delimiters with underscores
         standard = '_'.join(re.split('[- \s _]',
-<<<<<<< HEAD
-                                     re.sub('\s\s+', ' ', metric.lower())))
-=======
                             re.sub('\s\s+', ' ', metric.lower())))
->>>>>>> 83f42782
         return standard
 
 
@@ -144,14 +129,6 @@
 
 FAIRNESS_METRICS = metrics_from_dict(FAIRNESS_FUNCTIONS, "FAIRNESS",
                                      PROBABILITY_FUNCTIONS, METRIC_EQUIVALENTS)
-<<<<<<< HEAD
-
-DATASET_METRICS = {m: Metric(m, "DATASET", None, False)
-                   for m in DATASET_METRIC_TYPES}
-
-PRIVACY_METRICS = {m: Metric(m, "PRIVACY", None, False)
-                   for m in PRIVACY_METRIC_TYPES}
-=======
 
 DATASET_METRICS = {m: Metric(m, "DATASET", None, False)
                    for m in DATASET_METRIC_TYPES}
@@ -161,7 +138,6 @@
 
 SECURITY_METRICS = {m: Metric(m, "SECURITY", None, False)
                     for m in SECURITY_METRIC_TYPES}
->>>>>>> 83f42782
 
 REGRESSION_METRICS = metrics_from_dict(REGRESSION_FUNCTIONS,
                                        "REGRESSION", PROBABILITY_FUNCTIONS, METRIC_EQUIVALENTS)
@@ -170,18 +146,12 @@
     + list(FAIRNESS_METRICS.keys()) \
     + list(DATASET_METRICS.keys()) \
     + list(PRIVACY_METRICS.keys()) \
-<<<<<<< HEAD
-=======
     + list(SECURITY_METRICS.keys()) \
->>>>>>> 83f42782
     + list(REGRESSION_METRICS.keys())
 
 ALL_METRICS = list(BINARY_CLASSIFICATION_METRICS.values()) \
     + list(FAIRNESS_METRICS.values()) \
     + list(DATASET_METRICS.values()) \
     + list(PRIVACY_METRICS.values()) \
-<<<<<<< HEAD
-=======
     + list(SECURITY_METRICS.values()) \
->>>>>>> 83f42782
     + list(REGRESSION_METRICS.values())