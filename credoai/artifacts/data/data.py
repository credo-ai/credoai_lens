--- conflicted
+++ resolved
@@ -48,7 +48,6 @@
         sensitive_intersections: Union[bool, list] = False,
     ):
         self.name = name
-<<<<<<< HEAD
         self.X = self._process_X(X)
         self.y = self._process_y(y)
         self.sensitive_features = self._process_sensitive(
@@ -70,14 +69,6 @@
     @property
     def sensitive_feature(self):
         return self.sensitive_features[[self.active_sens_feat]]
-=======
-        self.X = X
-        self.y = y
-        self.sensitive_features = sensitive_features
-        self._validate_inputs()
-        self._process_inputs(sensitive_intersections)
-        self._validate_processing()
->>>>>>> 72403a1e
 
     @property
     def y_type(self):
