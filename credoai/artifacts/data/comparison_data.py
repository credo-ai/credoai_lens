--- conflicted
+++ resolved
@@ -116,14 +116,11 @@
                         f"than one unique value. Only found one value: {unique_values[0]}"
                     )
 
-<<<<<<< HEAD
     def _preprocess_pairs(self):
         """Preprocess the input `pairs` object"""
         cols = ["source-subject-id", "target-subject-id"]
         self.pairs[cols] = self.pairs[cols].astype(str)
 
-=======
->>>>>>> 8baa96e3
     def _preprocess_subjects_sensitive_features(self):
         """Preprocess the input `subjects_sensitive_features` object"""
         if self.subjects_sensitive_features is not None:
