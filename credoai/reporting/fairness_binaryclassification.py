from credoai.reporting.credo_reporter import CredoReporter
from credoai.reporting.plot_utils import (get_style,
                                          credo_classification_palette, 
                                          format_label, get_axis_size,
                                          DEFAULT_COLOR)
from numpy import pi
import matplotlib as mpl
import matplotlib.pyplot as plt
import numpy as np
import seaborn as sns
import sklearn.metrics as sk_metrics

class FairnessReporter(CredoReporter):
    def __init__(self, assessment, infographic_shape=(3,5), size=3):
        super().__init__(assessment)
        self.size = size
        self.infographic_shape = infographic_shape
    
    def plot_results(self, filename=None, include_fairness=True, include_disaggregation=True):
        """Creates a fairness report for binary classification model

        Parameters
        ----------
        filename : string, optional
            If given, the location where the generated pdf report will be saved, by default None
        include_fairness : bool, optional
            Whether to include fairness plots, by default True
        include_disaggregation : bool, optional
            Whether to include performance plots broken down by
            subgroup. Overall performance are always reported, by default True
            
        Returns
        -------
        array of figures
        """        
        df = self.module.get_df()
        # plot
        # comparison plots
        if include_fairness:
            self.figs.append(self.plot_fairness())
        # individual group performance plots
        self.figs.append(self.plot_performance(df['true'], df['pred'], 'Overall'))
        if include_disaggregation:
            for group, sub_df in df.groupby('sensitive'):
                self.figs.append(self.plot_performance(sub_df['true'], sub_df['pred'], group))

        # display
        plt.show()
        # save
        if filename is not None:
            self.export_report(filename)
        return self.figs

    def _create_report_cells(self):
        # report cells
        cells = [
            ("""\
            #### Fairness across groups

            Below is a fairness plot. See the fairness. 
            """, 'markdown'),
            ("""\
            reporter.plot_fairness()
            """, 'code'),
            ("""\
            #### Performance

            It was the best of times, it was the worst of times, 
            it was the age of wisdom, it was the age of foolishness, 
            it was the epoch of belief, it was the epoch of incredulity, 
            it was the season of light, it was the season of darkness, 
            it was the spring of hope, it was the winter of despair.
            """, 'markdown'),
            ("""\
            df = reporter.module.get_df()
            reporter.plot_performance(df['true'], df['pred'], 'Overall')
            for group, sub_df in df.groupby('sensitive'):
                reporter.plot_performance(sub_df['true'], sub_df['pred'], group)
            """, 'code')
        ]
        return cells

    def plot_fairness(self):
        """Plots fairness for binary classification
        Creates plots for binary classification model that summarizes
        performance disparities across groups. Individual group
        performance plots are also relevant for fully describing
        performance differences.
        Returns
        -------
        matplotlib figure
        """
        plot_disaggregated = False
        if self.module.metric_frames != {}:
            plot_disaggregated = True
        n_plots = 1+plot_disaggregated
<<<<<<< HEAD
        with get_style(figsize=self.size*.6, n_cols=n_plots):
=======
        with get_style(figsize=self.size, n_cols=n_plots):
>>>>>>> c4306ff0
            f, axes = plt.subplots(1, n_plots)
            plt.subplots_adjust(wspace=0.7)
            axes = axes.flat
            # plot fairness
            self._plot_fairness_metrics(axes[0])
            if plot_disaggregated:
                self._plot_disaggregated_metrics(axes[1])
        return f
    
    def plot_performance(self, y_true, y_pred, label, **grid_kwargs):
        """Plots performance for binary classification
        Plots "infographic" depiction of outcomes for ground truth
        and model performance, as well as a confusion matrix.
        Parameters
        ----------
        y_true : (List, pandas.Series, numpy.ndarray)
            The ground-truth labels (for classification) or target values (for regression).
        y_pred : (List, pandas.Series, numpy.ndarray)
            The predicted labels for classification
        label : str
            super title for set of performance plots
        Returns
        -------
        matplotlib figure
        """        
        true_data, pred_data = self._create_data(y_true, y_pred)
        # plotting
        ratio = self.infographic_shape[0]/self.infographic_shape[1]
        f, [true_ax, pred_ax, confusion_ax] = plt.subplots(1,3, figsize=(self.size*3, 
                                                                         self.size*ratio))
        self._plot_grid(true_data, true_ax, self.size, **grid_kwargs)
        self._plot_grid(pred_data, pred_ax, self.size, **grid_kwargs)
        self._plot_confusion_matrix(y_true, y_pred, confusion_ax, self.size/2)
        # add text
        true_ax.set_title('Ground Truth', fontsize=self.size*3, pad=0)
        pred_ax.set_title('Model Predictions', fontsize=self.size*3, pad=0)
        confusion_ax.set_title('Confusion Matrix', fontsize=self.size*2)
        for ax, rate in [(true_ax, y_true.mean()), (pred_ax, y_pred.mean())]:
            ax.text(.5, 0, f'Positive Rate = {rate: .2f}', 
                    fontsize=self.size*2, transform = ax.transAxes, ha='center')

        # other text objects
        text_objects = [
            (.5, 1, label, {'fontweight': 'bold', 'fontsize': self.size*6})
        ]
        text_ax = self._plot_text(f, text_objects)
        return f
        

        
    def _create_data(self, y_true, y_pred):
        n = self.infographic_shape[0] * self.infographic_shape[1]
        true_pos_n = int(np.mean(y_true)*n)
        pred_pos_n = int(np.mean(y_pred)*n)
        true_data = np.reshape([1]*true_pos_n + [0]*(n-true_pos_n), self.infographic_shape)
        pred_data = np.reshape([1]*pred_pos_n + [0]*(n-pred_pos_n), self.infographic_shape)
        return true_data, pred_data

    def _plot_circles(self,
                      data, 
                      ax, colors, marker='o'):
        n_rows, n_cols = data.shape

        # set up point locations
        y, x = np.unravel_index(np.arange(data.size), data.shape)
        y = y + .5
        x = x + .5

        #set up limits
        # final touches
        xlim = ax.get_xlim()
        ylim = ax.get_ylim()
        ax.set_xlim([-.5, n_cols+.5])
        ax.set_ylim([-.5, n_rows+.5])
        ax.invert_yaxis()

        # set up size
        # radius in data coordinates:
        r = 0.4
        # radius in display coordinates:
        r_ = ax.transData.transform([r,0])[0] - ax.transData.transform([0,0])[0]
        # marker size as the area of a circle
        markersize = pi * r_**2

        # plotting
        ax.scatter(x, y, 
                   marker=marker,
                   s = markersize, 
                   c = colors)
        sns.despine(left=True, bottom=True)

    def _plot_grid(self,
                   data, 
                   ax,
                   size,
                   marker='circle',
                   palette=credo_classification_palette(),
                   sort='sorted'):
        n_rows, n_cols = data.shape
        # set up positive groups
        if sort == 'shuffle':
            np.random.shuffle(data)
        elif sort == 'sorted':
            data = np.reshape(np.sort(data.flatten()), data.shape)
        # plot figure
        if marker == 'circle':
            colors = np.array([palette[i] for i in data.flatten()], dtype=object)
            self._plot_circles(data, ax, colors)
        else:
            sns.heatmap(data, cbar=False, linewidth=3, cmap=palette, ax=ax)
        # success plotting
        success_colors = [[1,1,1,0], [1,1,1,1]]
        success_colors = np.array([success_colors[i] for i in data.flatten()], dtype=object)
        self._plot_circles(data, ax, success_colors, marker='$\checkmark$')

        # failure plotting
        failure_colors = [[0,0,0], [1,1,1,0]]
        failure_colors = np.array([failure_colors[i] for i in data.flatten()], dtype=object)
        self._plot_circles(data, ax, failure_colors, marker='x')    

        ax.set_xticks([])
        ax.set_yticks([])
        return ax
    
    def _plot_confusion_matrix(self, y_true, y_pred, ax, size):
        mat = sk_metrics.confusion_matrix(y_true, y_pred, normalize='true')
        sns.heatmap(mat, 
                    square=True, 
                    cbar=False,
                    linewidth=size/2,
                    xticklabels = ['Negative', 'Positive'],
                    annot=True,
                    fmt='.1%',
                    cmap='Purples',
                    annot_kws={'fontsize': size*6},
                    ax=ax
                   )
        ax.set_yticklabels(['Negative', 'Positive'], va='center', rotation = 90, position=(0,0.28))
        ax.tick_params(labelsize=size*5, length=0, pad=size/2)
        # labels
        ax.text(-.2, .5, 'Ground Truth', fontsize=size*5,
                va='center', rotation = 90, transform=ax.transAxes, fontweight='bold')
        ax.text(.5, -.2, 'Prediction', fontsize=size*5,
                ha='center', transform=ax.transAxes, fontweight='bold')

        # TPR, FPR, labels
        labels = 'TN', 'FN', 'FP', 'TP'
        locations = [(.5, .2), (1.5, .2), (.5, 1.2), (1.5, 1.2)]
        for label, location in zip(labels, locations):
            t = ax.text(location[0], location[1], label, ha='center', fontsize=size*3, color='k')
            t.set_bbox(dict(facecolor='w', alpha=1, edgecolor='white', boxstyle='square,pad=.5'))
        
    def _plot_text(self, f, text_objects):
        ax = f.add_axes([0,0,1,1])
        sns.despine(left=True, bottom=True)
        ax.set_xticks([])
        ax.set_yticks([])
        ax.patch.set_alpha(0.01)
        for x, y, s, kwargs in text_objects:
            ax.text(x, y, s, transform = ax.transAxes, ha='center', **kwargs)
        return ax
    
    def _plot_fairness_metrics(self, ax):
        # create df
        df = self.module.get_fairness_results()
        # add parity to names
        df.index = [i+'_parity' if row['kind'] == 'parity' else i
                    for i, row in df.iterrows()]
        df = df['value']
        df.index.name = 'Fairness Metric'
        df.name = 'Value'
        # plot
        sns.barplot(data=df.reset_index(), 
                    y='Fairness Metric', 
                    x='Value',
                    edgecolor='w',
                    color = DEFAULT_COLOR,
                    ax=ax)
        self._style_barplot(ax)
        
    def _plot_disaggregated_metrics(self, ax):
        # create df
        sensitive_feature = self.module.sensitive_features.name
        df =  self.module.get_disaggregated_performance(False) \
                    .reset_index() \
                    .melt(id_vars=sensitive_feature,
                          var_name='Performance Metric',
                          value_name='Value')
        # plot
        num_cats = len(df[sensitive_feature].unique())
        palette = sns.color_palette('Purples', num_cats)
        palette[-1] = [.4,.4,.4]
        sns.barplot(data=df, 
                    y='Performance Metric', 
                    x='Value', 
                    hue=sensitive_feature,
                    palette=palette,
                    edgecolor='w',
                    ax=ax)
        self._style_barplot(ax)
        plt.legend(bbox_to_anchor=(1.01, 1.02))
        
    def _style_barplot(self, ax):
        sns.despine()
        ax.set_xlabel(ax.get_xlabel(), fontweight='bold')
        ax.set_ylabel(ax.get_ylabel(), fontweight='bold')
        # format metric labels
        ax.set_yticklabels([format_label(label.get_text()) 
<<<<<<< HEAD
                            for label in ax.get_yticklabels()])
    
=======
                            for label in ax.get_yticklabels()])
>>>>>>> c4306ff0
<|MERGE_RESOLUTION|>--- conflicted
+++ resolved
@@ -94,11 +94,7 @@
         if self.module.metric_frames != {}:
             plot_disaggregated = True
         n_plots = 1+plot_disaggregated
-<<<<<<< HEAD
-        with get_style(figsize=self.size*.6, n_cols=n_plots):
-=======
         with get_style(figsize=self.size, n_cols=n_plots):
->>>>>>> c4306ff0
             f, axes = plt.subplots(1, n_plots)
             plt.subplots_adjust(wspace=0.7)
             axes = axes.flat
@@ -307,9 +303,5 @@
         ax.set_ylabel(ax.get_ylabel(), fontweight='bold')
         # format metric labels
         ax.set_yticklabels([format_label(label.get_text()) 
-<<<<<<< HEAD
                             for label in ax.get_yticklabels()])
-    
-=======
-                            for label in ax.get_yticklabels()])
->>>>>>> c4306ff0
+    