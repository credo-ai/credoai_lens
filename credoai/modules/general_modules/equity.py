from itertools import combinations

import numpy as np
import pandas as pd
from credoai.modules.credo_module import CredoModule
from credoai.utils import NotRunError, ValidationError
from scipy.stats import chi2_contingency, chisquare, f_oneway, tukey_hsd
from sklearn.utils.multiclass import type_of_target


class EquityModule(CredoModule):
    """
    Equity module for Credo AI.

    This module assesses whether outcomes are distributed equally across a sensitive
    feature. Depending on the kind of outcome, different tests will be performed.

    * Discrete: chi-squared contingency tests, 
      followed by bonferronni corrected posthoc chi-sq tests
    * Continuous: One-way ANOVA, followed by Tukey HSD posthoc tests
    * Proportion (Bounded [0-1] continuous outcome): outcome is transformed to logits, then
        proceed as normal for continuous

    Parameters
    ----------
    sensitive_features :  pandas.Series
        The segmentation feature which should be used to create subgroups to analyze.
    y : (List, pandas.Series, numpy.ndarray)
        Outcomes (e.g., labels for classification or target values for regression), 
        either ground-truth or model generated.
    p_value : float
        The significance value to evaluate statistical tests
    """

    def __init__(self,
                 sensitive_features,
                 y,
                 p_value=.01
                 ):
        super().__init__()
        self.sensitive_features = sensitive_features
        self.y = y
        self.type_of_target = type_of_target(self.y)
        # create df
        self.df = pd.concat(
            [self.sensitive_features, pd.Series(y, name='outcome')], axis=1)
        # other parameters
        self.pvalue = p_value

    def run(self):
        self.results = {'descriptive': self.describe()}
        if self.type_of_target in ('binary', 'multiclass'):
            self.results['statistics'] = self.discrete_stats()
        else:
            self.results['statistics'] = self.continuous_stats()
        return self

    def prepare_results(self):
        if self.results:
            desc = self.results['descriptive']
            desc_metadata = {'group_means': desc['summary']['mean'].to_dict(),
                             'highest_group': desc['highest_group'],
                             'lowest_group': desc['lowest_group']}
            results = [{'metric_type': k, 'value': v, 'metadata': desc_metadata}
                       for k, v in desc.items() if 'demographic_parity' in k]
            # add statistics
            stats = self.results['statistics']
            overall_equity = {'metric_type': 'equity_test',
                              'subtype': 'overall_test',
                              'value': stats['equity_test']['pvalue'],
                              'metadata': stats['equity_test']}
            results.append(overall_equity)
            # add posthoc tests if needed
            if 'significant_posthoc_tests' in stats:
                for test in stats['significant_posthoc_tests']:
                    results.append(
                        {
                            'metric_type': 'equity_test',
                            'subtype': 'posthoc_test',
                            'value': test['pvalue'],
                            'comparison_groups': list(test['comparison']),
                            'metadata': test
                        }
                    )
<<<<<<< HEAD
            results = pd.DataFrame(results)
            results['sensitive_feature'] = self.sensitive_features.name
=======
            results = pd.DataFrame(results).set_index('metric_type')
>>>>>>> e54581e7
            return results
        else:
            raise NotRunError(
                "Results not created yet. Call 'run' with appropriate arguments before preparing results"
            )

    def describe(self):
<<<<<<< HEAD
        results = {'summary': self.df.groupby(
            self.sensitive_features.name).outcome.describe()}
=======
        """Create descriptive output"""
        results = {'summary': self.df.groupby(self.sf_name).outcome.describe()}
>>>>>>> e54581e7
        r = results['summary']
        results['sensitive_feature'] = self.sensitive_features.name
        results['highest_group'] = r['mean'].idxmax()
        results['lowest_group'] = r['mean'].idxmin()
        results['demographic_parity_difference'] = r['mean'].max() - \
            r['mean'].min()
        results['demographic_parity_ratio'] = r['mean'].max() / \
            r['mean'].min()
        return results

    def discrete_stats(self):
        """Run statistics on discrete outcomes"""
        return self._chisquare_contingency()

    def continuous_stats(self):
        """Run statistics on continuous outcomes"""
        # check for proportion bounding
        if self._check_range(self.y, 0, 1):
            self._proportion_transformation()
            return self._anova_tukey_hsd('transformed_outcome')
        else:
            return self._anova_tukey_hsd('outcome')

    def _chisquare_contingency(self):
        """
        Statistical Test: Performs chisquared contingency test

        If chi-squared test is significant, follow up with
        posthoc tests for all pairwise comparisons. 
        Multiple comparisons are bonferronni corrected.
        """
        contingency_df = self.df.groupby([self.sensitive_features.name, 'outcome'])\
            .size().reset_index(name='counts')\
            .pivot(self.sensitive_features.name, 'outcome')
        chi2, p, dof, ex = chi2_contingency(contingency_df)
        results = {'equity_test': {
            'test_type': 'chisquared_contingency', 'statistic': chi2, 'pvalue': p}}
        # run bonferronni corrected posthoc tests if significant
        if results['equity_test']['pvalue'] < self.pvalue:
            posthoc_tests = []
            all_combinations = list(combinations(contingency_df.index, 2))
            bonferronni_p = self.pvalue/len(all_combinations)
            for comb in all_combinations:
                # subset df into a dataframe containing only the pair "comb"
                new_df = contingency_df[(contingency_df.index == comb[0]) | (
                    contingency_df.index == comb[1])]
                # running chi2 test
                chi2, p, dof, ex = chi2_contingency(new_df, correction=False)
                if p < bonferronni_p:
                    posthoc_tests.append({'comparison': comb, 'chi2': chi2,
                                          'pvalue': p, 'significance_threshold': bonferronni_p})
            results['significant_posthoc_tests'] = sorted(
                posthoc_tests, key=lambda x: x['pvalue'])
        return results

    def _anova_tukey_hsd(self, outcome_col):
<<<<<<< HEAD
        """Statistical Test: Performs One way Anova and Tukey HSD Test"""
        groups = self.df.groupby(self.sensitive_features.name)[outcome_col]
=======
        """Statistical Test: Performs One way Anova and Tukey HSD Test

        The Tukey HSD test is a posthoc test that is only performed if the
        anova is significant.
        """
        groups = self.df.groupby(self.sf_name)[outcome_col]
>>>>>>> e54581e7
        group_lists = groups.apply(list)
        labels = np.array(group_lists.index)
        overall_test = f_oneway(*group_lists)
        results = {'equity_test': {'test_type': 'oneway_anova',
                                   'statistic': overall_test.statistic,
                                   'pvalue': overall_test.pvalue}}
        # run posthoc test if significant
        if results['equity_test']['pvalue'] < self.pvalue:
            posthoc_tests = []
            r = tukey_hsd(*group_lists.values)
            sig_compares = r.pvalue < self.pvalue
            for indices in zip(*np.where(sig_compares)):
                specific_labels = np.take(labels, indices)
                statistic = r.statistic[indices]
                posthoc_tests.append({'comparison': specific_labels, 'statistic': statistic,
                                      'pvalue': r.pvalue[indices], 'significance_threshold': self.pvalue})
            results['significant_posthoc_tests'] = sorted(
                posthoc_tests, key=lambda x: x['pvalue'])
        return results

    # helper functions
    def _check_range(self, lst, lower_bound, upper_bound):
        return min(lst) >= lower_bound and max(lst) <= upper_bound

    def _normalize_counts(self, f_1, f_2):
        """Normalizes frequencies in f_1 to f_2"""
        f_1 = np.array(f_1)
        f_2 = np.array(f_2)
        return (f_1/f_1.sum()*sum(f_2))

    def _proportion_transformation(self):
        def logit(x):
            eps = 1E-6
            return np.log(x/(1-x+eps)+eps)
        self.df['transformed_outcome'] = self.df.outcome.apply(logit)<|MERGE_RESOLUTION|>--- conflicted
+++ resolved
@@ -82,12 +82,7 @@
                             'metadata': test
                         }
                     )
-<<<<<<< HEAD
-            results = pd.DataFrame(results)
-            results['sensitive_feature'] = self.sensitive_features.name
-=======
             results = pd.DataFrame(results).set_index('metric_type')
->>>>>>> e54581e7
             return results
         else:
             raise NotRunError(
@@ -95,13 +90,8 @@
             )
 
     def describe(self):
-<<<<<<< HEAD
-        results = {'summary': self.df.groupby(
-            self.sensitive_features.name).outcome.describe()}
-=======
         """Create descriptive output"""
         results = {'summary': self.df.groupby(self.sf_name).outcome.describe()}
->>>>>>> e54581e7
         r = results['summary']
         results['sensitive_feature'] = self.sensitive_features.name
         results['highest_group'] = r['mean'].idxmax()
@@ -158,17 +148,12 @@
         return results
 
     def _anova_tukey_hsd(self, outcome_col):
-<<<<<<< HEAD
-        """Statistical Test: Performs One way Anova and Tukey HSD Test"""
-        groups = self.df.groupby(self.sensitive_features.name)[outcome_col]
-=======
         """Statistical Test: Performs One way Anova and Tukey HSD Test
 
         The Tukey HSD test is a posthoc test that is only performed if the
         anova is significant.
         """
         groups = self.df.groupby(self.sf_name)[outcome_col]
->>>>>>> e54581e7
         group_lists = groups.apply(list)
         labels = np.array(group_lists.index)
         overall_test = f_oneway(*group_lists)
