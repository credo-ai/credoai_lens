from absl import logging
from collections import defaultdict
from credoai.utils.common import to_array, NotRunError, ValidationError
from credoai.metrics import Metric, find_metrics, MODEL_METRIC_CATEGORIES 
from credoai.modules.credo_module import CredoModule
from fairlearn.metrics import MetricFrame
from scipy.stats import norm
from sklearn.utils import check_consistent_length
from typing import List, Union
import pandas as pd

class PerformanceModule(CredoModule):
    """
    Performance module for Credo AI. Handles any metric that can be
    calculated on a set of ground truth labels and predictions, 
    e.g., binary classification, multiclass classification, regression.

    This module takes in a set of metrics  and provides functionality to:
    - calculate the metrics
    - create disaggregated metrics

    Parameters
    ----------
    metrics : List-like
        list of metric names as string or list of Metrics (credoai.metrics.Metric).
        Metric strings should in list returned by credoai.metrics.list_metrics.
        Note for performance parity metrics like 
        "false negative rate parity" just list "false negative rate". Parity metrics
        are calculated automatically if the performance metric is supplied
    y_true : (List, pandas.Series, numpy.ndarray)
        The ground-truth labels (for classification) or target values (for regression).
    y_pred : (List, pandas.Series, numpy.ndarray)
        The predicted labels for classification
    y_prob : (List, pandas.Series, numpy.ndarray), optional
        The unthresholded predictions, confidence values or probabilities.
    sensitive_features :  (List, pandas.Series, numpy.ndarray)
        The segmentation features which should be used to create subgroups to analyze.
    """

    def __init__(self,
                 metrics,
                 y_true,
                 y_pred,
                 y_prob=None,
                 sensitive_features=None
                 ):
        super().__init__()
        # data variables
        self.y_true = to_array(y_true)
        self.y_pred = to_array(y_pred)
        self.y_prob = to_array(y_prob) if y_prob is not None else None
        self.perform_disaggregation = True
        if sensitive_features is None:
            self.perform_disaggregation = False
            sensitive_features = ['NA'] * len(self.y_true) # only set to use metric frame
        self.sensitive_features = sensitive_features
        self._validate_inputs()
        
        # assign variables
        self.metrics = metrics
        self.metric_frames = {}
        self.performance_metrics = None
        self.prob_metrics = None
        self.failed_metrics = None
        self.update_metrics(metrics)

    def run(self):
        """
        Run performance base module
        
            
        Returns
        -------
        self
        """
        self.results = {'overall_performance': self.get_overall_metrics()}
        if self.perform_disaggregation:
            self.results.update(self.get_disaggregated_performance())
        return self
        
    def prepare_results(self, filter=None):
<<<<<<< HEAD
        """prepares fairness and disaggregated results to Credo AI
=======
        """Prepares results for Credo AI's governance platform

>>>>>>> 990635ad
        Structures results for export as a dataframe with appropriate structure
        for exporting. See credoai.modules.credo_module.
        Parameters
        ----------
        filter : str, optional
            Regex string to filter fairness results if only a subset are desired.
            Passed as a regex argument to pandas `filter` function applied to the
            concatenated output of Fairnessmodule.get_fairness_results and
            Fairnessmodule.get_disaggregated_performance, by default None
        Returns
        -------
        pd.DataFrame
        Raises
        ------
        NotRunError
            Occurs if self.run is not called yet to generate the raw assessment results
        """
        if self.results is not None:
            if 'overall_performance' in self.results:
                results = self.results['overall_performance']
            else:
                results = pd.DataFrame()

            if self.perform_disaggregation:
                for sf_name in self.sensitive_features:
                    disaggregated_df = self.results[f'{sf_name}-disaggregated_performance'].copy()
                    disaggregated_df = disaggregated_df.reset_index().melt(
                        id_vars=[disaggregated_df.index.name, 'subtype'], var_name='metric_type'
                        ).set_index('metric_type')
                    disaggregated_df['sensitive_feature'] = sf_name
                    results = pd.concat([results, disaggregated_df])
            
            if filter:
                results = results.filter(regex=filter)
            return results
        else:
            raise NotRunError(
                "Results not created yet. Call 'run' with appropriate arguments before preparing results"
            )
    
    def update_metrics(self, metrics, replace=True):
        """replace metrics

        Parameters
        ----------
        metrics : List-like
            list of metric names as string or list of Metrics (credoai.metrics.Metric).
            Metric strings should in list returned by credoai.metrics.list_metrics.
            Note for performance parity metrics like 
            "false negative rate parity" just list "false negative rate". Parity metrics
            are calculated automatically if the performance metric is supplied
        """
        if replace:
            self.metrics = metrics
        else:
            self.metrics += metrics
        (self.performance_metrics,
         self.prob_metrics,
         self.failed_metrics) = self._process_metrics(self.metrics)
        self._setup_metric_frames()

    def get_df(self):
        """Return dataframe of input arrays

        Returns
        -------
        pandas.DataFrame
            Dataframe containing the input arrays
        """
        df = pd.DataFrame({'sensitive': self.sensitive_features,
                           'true': self.y_true,
                           'pred': self.y_pred}).reset_index(drop=True)
        if self.y_prob is not None:
            y_prob_df = pd.DataFrame(self.y_prob)
            y_prob_df.columns = [f'y_prob_{i}' for i in range(y_prob_df.shape[1])]
            df = pd.concat([df, y_prob_df], axis=1)
        return df
    
    def get_overall_metrics(self):
        """Return performance metrics for each group

        Returns
        -------
        pandas.Series
            The overall performance metrics
        """
        # retrive overall metrics for one of the sensitive features only as they are the same
        first_feature = self.sensitive_features.columns[0]
        overall_metrics = [metric_frame.overall for metric_frame 
                           in self.metric_frames[first_feature].values()]
        output_series = pd.concat(overall_metrics, axis=0) \
                          .rename(index='value') \
                          .to_frame() \
                          .assign(subtype='overall_performance')
        return output_series

    def get_disaggregated_performance(self):
        """Return performance metrics for each group

        Parameters
        ----------
        melt : bool, optional
            If True, return a long-form dataframe, by default False

        Returns
        -------
        pandas.DataFrame
            The disaggregated performance metrics
        """
        disaggregated_results = {}
        for sf_name, metric_frames in self.metric_frames.items():
            disaggregated_df = pd.DataFrame()
            for metric_frame in metric_frames.values():
                df = metric_frame.by_group.copy().convert_dtypes()
                disaggregated_df = pd.concat([disaggregated_df, df], axis=1)
            disaggregated_results[f'{sf_name}-disaggregated_performance'] = \
                disaggregated_df.assign(subtype='disaggregated_performance')
        return disaggregated_results

    def _process_metrics(self, metrics):
        """Separates metrics

        Parameters
        ----------
        metrics : Union[List[Metirc, str]]
            list of metrics to use. These can be Metric objects (credoai.metric.metrics) or
            strings. If strings, they will be converted to Metric objects using find_metrics

        Returns
        -------
        Separate dictionaries and lists of metrics
        """
        # separate metrics
        failed_metrics = []
        performance_metrics = {}
        prob_metrics = {}
        for metric in metrics:
            if isinstance(metric, str):
                metric_name = metric
                metric = find_metrics(metric, MODEL_METRIC_CATEGORIES)
                if len(metric) == 1:
                    metric = metric[0]
                elif len(metric) == 0:
                    raise Exception(f"Returned no metrics when searching using the provided metric name <{metric_name}>. Expected to find one matching metric.")
                else:
                    raise Exception(f"Returned multiple metrics when searching using the provided metric name <{metric_name}>. Expected to find only one matching metric.")
            else:
                metric_name = metric.name
            if not isinstance(metric, Metric):
                raise ValidationError("Metric is not of type credoai.metric.Metric")
            if metric.metric_category == "FAIRNESS":
                logging.info(f"fairness metric, {metric_name}, unused by PerformanceModule")
                pass
            elif metric.metric_category in MODEL_METRIC_CATEGORIES:
                if metric.takes_prob:
                    prob_metrics[metric_name] = metric
                else:
                    performance_metrics[metric_name] = metric
            else:
                logging.warning(f"{metric_name} failed to be used by FairnessModule")
                failed_metrics.append(metric_name)

        return (performance_metrics, prob_metrics,
                failed_metrics)

    def _create_metric_frame(self, metrics, y_pred, sensitive_features):
        """Creates metric frame from dictionary of key:Metric"""
        metrics = {name: metric.fun for name, metric in metrics.items()}
        return MetricFrame(metrics=metrics,
                           y_true=self.y_true,
                           y_pred=y_pred,
                           sensitive_features=sensitive_features)
    
    def _setup_metric_frames(self):
        self.metric_frames = {}
        for sf_name, sf_series in self.sensitive_features.items():
            self.metric_frames[sf_name] = {}

            if self.y_pred is not None and self.performance_metrics:
                self.metric_frames[sf_name]['pred'] = self._create_metric_frame(
                    self.performance_metrics, self.y_pred,
                    sensitive_features=sf_series)

                # for metrics that require the probabilities
                self.prob_metric_frame = None
                if self.y_prob is not None and self.prob_metrics:
                    self.metric_frames[sf_name]['prob'] = self._create_metric_frame(
                        self.prob_metrics, self.y_prob,
                        sensitive_features=sf_series)
            
    def _validate_inputs(self):
        check_consistent_length(self.y_true, self.y_pred,
                                self.y_prob, self.sensitive_features)
        

        <|MERGE_RESOLUTION|>--- conflicted
+++ resolved
@@ -79,12 +79,8 @@
         return self
         
     def prepare_results(self, filter=None):
-<<<<<<< HEAD
-        """prepares fairness and disaggregated results to Credo AI
-=======
         """Prepares results for Credo AI's governance platform
 
->>>>>>> 990635ad
         Structures results for export as a dataframe with appropriate structure
         for exporting. See credoai.modules.credo_module.
         Parameters
