from warnings import filterwarnings

import numpy as np
from art.attacks.inference.membership_inference import (
    MembershipInferenceBlackBox,
    MembershipInferenceBlackBoxRuleBased,
)
from art.estimators.classification import BlackBoxClassifier
from credoai.modules.credo_module import CredoModule
from credoai.utils.common import NotRunError
from pandas import Series
from sklearn.metrics import accuracy_score

filterwarnings("ignore")


class PrivacyModule(CredoModule):
    """Privacy module for Credo AI.

    This module takes in in classification model and data and provides functionality 
        to perform privacy assessment

    Parameters
    ----------
<<<<<<< HEAD
    model : CredoModel
        A trained ML model
=======
    model : model
        A trained binary or multi-class classification model
        The only requirement for the model is to have a `predict` function that returns 
        predicted classes for a given feature vectors as a one-dimensional array.
>>>>>>> f3401f55
    x_train : pandas.DataFrame
        The training features
    y_train : pandas.Series
        The training outcome labels
    x_test : pandas.DataFrame
        The test features
    y_test : pandas.Series
        The test outcome labels
    """

    def __init__(
        self, model, x_train, y_train, x_test, y_test, attack_train_ratio=0.50
    ):

        self.x_train = x_train.to_numpy()
        self.y_train = y_train.to_numpy()
        self.x_test = x_test.to_numpy()
        self.y_test = y_test.to_numpy()
        self.model = model.model
        self.attack_train_ratio = attack_train_ratio
<<<<<<< HEAD
        self.attack_model = SklearnClassifier(self.model)

        self.SUPPORTED_PRIVACY_ATTACKS = {
            "MembershipInferenceBlackBox": {
                "attack": MembershipInferenceBlackBox,
                "type": "model_based",
            },
            "MembershipInferenceBlackBoxRuleBased": {
                "attack": MembershipInferenceBlackBoxRuleBased,
                "type": "rule_based",
            },
        }

=======
        self.nb_classes = len(np.unique(self.y_train))
        self.attack_model = BlackBoxClassifier(
            predict_fn=self._predict_binary_class_matrix,
            input_shape=self.x_train[0].shape,
            nb_classes=self.nb_classes
        )
>>>>>>> f3401f55
        np.random.seed(10)

    def run(self):
        """Runs the assessment process

        Returns
        -------
        dict
            Key: metric name
            Value: metric value
        """
<<<<<<< HEAD

        attack_scores = {}
        for attack_name, attack_info in self.SUPPORTED_PRIVACY_ATTACKS.items():
            attack_scores[attack_name] = self._general_attack_method(attack_info)

        # Best model = worst case
=======
        attack_scores = {
            "rule_based_attack_score": self._rule_based_attack(),
            "model_based_attack_score": self._model_based_attack(),
        }

>>>>>>> f3401f55
        membership_inference_worst_case = max(attack_scores.values())

        attack_scores[
            "membership_inference_attack_score"
            ] = membership_inference_worst_case

        self.results = attack_scores

        return self

    def prepare_results(self):
        """Prepares results for export to Credo AI's Governance App

        Structures a subset of results for export as a dataframe with appropriate structure
        for exporting. See credoai.modules.credo_module.

        Returns
        -------
        pd.DataFrame

        Raises
        ------
        NotRunError
            If results have not been run, raise
        """
        if self.results is not None:
            return Series(self.results, name="value")
        else:
            raise NotRunError("Results not created yet. Call 'run' to create results")

    def _general_attack_method(self, attack_details):
        """
        General wrapper for privacy modules from ART.

        There are 2 types of modules: the ones leveraging machine learning and
        the rule based ones. The former require an extra fit step, and a further
        split of tranining and test so that there is no leakage during the assessment
        phase.

        Parameters
        ----------
        attack_details : dict
            Map of all the supported ART privacy modules and their relative type.

        Returns
        -------
        float
            Accuracy assessment of the attack.
        """
        # Call the main function associated to the attack
        attack = attack_details["attack"](self.attack_model)

        if attack_details["type"] == "rule_based":
            x_train_assess, y_train_assess, x_test_assess, y_test_assess = (
                self.x_train,
                self.y_train,
                self.x_test,
                self.y_test,
            )

        if attack_details["type"] == "model_based":

<<<<<<< HEAD
            attack_train_size = int(len(self.x_train) * self.attack_train_ratio)
            attack_test_size = int(len(self.x_test) * self.attack_train_ratio)

            # Split train and test further and fit the model
            attack.fit(
                self.x_train[:attack_train_size],
                self.y_train[:attack_train_size],
                self.x_test[:attack_test_size],
                self.y_test[:attack_test_size],
=======
        # under-sample training/test so that they are balanced
        if len(self.x_test) < len(self.x_train):
            idx = np.random.choice(
                np.arange(len(self.x_train)), len(self.x_test), replace=False
>>>>>>> f3401f55
            )

            x_train_assess, y_train_assess = (
                self.x_train[attack_train_size:],
                self.y_train[attack_train_size:],
            )
            x_test_assess, y_test_assess = (
                self.x_test[attack_test_size:],
                self.y_test[attack_test_size:],
            )

        # Sets balancing -> This might become optional if we use other metrics, tbd
        x_train_bln, y_train_bln, x_test_bln, y_test_bln = self._balance_sets(
            x_train_assess, y_train_assess, x_test_assess, y_test_assess
        )
<<<<<<< HEAD
=======

        return sk_metrics.accuracy_score(y_true, y_pred)
>>>>>>> f3401f55

        # Attack inference
        train = attack.infer(x_train_bln, y_train_bln)
        test = attack.infer(x_test_bln, y_test_bln)

        return self._assess_attack(train, test, accuracy_score)

    @staticmethod
    def _balance_sets(x_train, y_train, x_test, y_test) -> tuple:
        """
        Balances x and y across train and test sets.

<<<<<<< HEAD
        This is used after any fitting is done, it's needed if we maintain
        the performance score as accuracy. Balancing is done by downsampling the
        greater between train and test.
        """
        if len(x_train) > len(x_test):
            idx = np.random.choice(np.arange(len(x_train)), len(x_test), replace=False)
            x_train = x_train[idx].copy()
            y_train = y_train[idx].copy()
=======
        x_train_assess, y_train_assess = (
            self.x_train[attack_train_size:],
            self.y_train[attack_train_size:],
        )
        x_test_assess, y_test_assess = (
            self.x_test[attack_test_size:],
            self.y_test[attack_test_size:],
        )
        # under-sample training/test so that they are balanced
        if len(x_test_assess) < len(x_train_assess):
            idx = np.random.choice(
                np.arange(len(x_train_assess)), len(x_test_assess), replace=False
            )
            inferred_train = attack.infer(x_train_assess[idx], y_train_assess[idx])
            inferred_test = attack.infer(x_test_assess, y_test_assess)
>>>>>>> f3401f55
        else:
            idx = np.random.choice(np.arange(len(x_test)), len(x_train), replace=False)
            x_test = x_test[idx].copy()
            y_test = y_test[idx].copy()
        return x_train, y_train, x_test, y_test

    @staticmethod
    def _assess_attack(train, test, metric) -> float:
        """
        Assess attack using a specific metric.
        """
        y_pred = np.concatenate([train.flatten(), test.flatten()])
        y_true = np.concatenate(
            [
                np.ones(len(train.flatten()), dtype=int),
                np.zeros(len(test.flatten()), dtype=int),
            ]
        )

<<<<<<< HEAD
        return metric(y_true, y_pred)
=======
        return sk_metrics.accuracy_score(y_true, y_pred)

    def _predict_binary_class_matrix(self, x):
        """ `predict` that returns a binary class matrix

        ----------
        x : features array
            shape (nb_inputs, nb_features)

        Returns
        -------
        numpy.array
            shape (nb_inputs, nb_classes)
        """
        y = self.model.predict(x)
        y_transformed = np.zeros((len(x), self.nb_classes))
        for ai, bi in zip(y_transformed, y):
            ai[bi] = 1
        return y_transformed
>>>>>>> f3401f55
<|MERGE_RESOLUTION|>--- conflicted
+++ resolved
@@ -17,20 +17,15 @@
 class PrivacyModule(CredoModule):
     """Privacy module for Credo AI.
 
-    This module takes in in classification model and data and provides functionality 
+    This module takes in in classification model and data and provides functionality
         to perform privacy assessment
 
     Parameters
     ----------
-<<<<<<< HEAD
-    model : CredoModel
-        A trained ML model
-=======
     model : model
         A trained binary or multi-class classification model
-        The only requirement for the model is to have a `predict` function that returns 
+        The only requirement for the model is to have a `predict` function that returns
         predicted classes for a given feature vectors as a one-dimensional array.
->>>>>>> f3401f55
     x_train : pandas.DataFrame
         The training features
     y_train : pandas.Series
@@ -51,8 +46,12 @@
         self.y_test = y_test.to_numpy()
         self.model = model.model
         self.attack_train_ratio = attack_train_ratio
-<<<<<<< HEAD
-        self.attack_model = SklearnClassifier(self.model)
+        self.nb_classes = len(np.unique(self.y_train))
+        self.attack_model = BlackBoxClassifier(
+            predict_fn=self._predict_binary_class_matrix,
+            input_shape=self.x_train[0].shape,
+            nb_classes=self.nb_classes,
+        )
 
         self.SUPPORTED_PRIVACY_ATTACKS = {
             "MembershipInferenceBlackBox": {
@@ -65,14 +64,6 @@
             },
         }
 
-=======
-        self.nb_classes = len(np.unique(self.y_train))
-        self.attack_model = BlackBoxClassifier(
-            predict_fn=self._predict_binary_class_matrix,
-            input_shape=self.x_train[0].shape,
-            nb_classes=self.nb_classes
-        )
->>>>>>> f3401f55
         np.random.seed(10)
 
     def run(self):
@@ -84,25 +75,17 @@
             Key: metric name
             Value: metric value
         """
-<<<<<<< HEAD
 
         attack_scores = {}
         for attack_name, attack_info in self.SUPPORTED_PRIVACY_ATTACKS.items():
             attack_scores[attack_name] = self._general_attack_method(attack_info)
 
         # Best model = worst case
-=======
-        attack_scores = {
-            "rule_based_attack_score": self._rule_based_attack(),
-            "model_based_attack_score": self._model_based_attack(),
-        }
-
->>>>>>> f3401f55
         membership_inference_worst_case = max(attack_scores.values())
 
         attack_scores[
             "membership_inference_attack_score"
-            ] = membership_inference_worst_case
+        ] = membership_inference_worst_case
 
         self.results = attack_scores
 
@@ -160,7 +143,6 @@
 
         if attack_details["type"] == "model_based":
 
-<<<<<<< HEAD
             attack_train_size = int(len(self.x_train) * self.attack_train_ratio)
             attack_test_size = int(len(self.x_test) * self.attack_train_ratio)
 
@@ -170,12 +152,6 @@
                 self.y_train[:attack_train_size],
                 self.x_test[:attack_test_size],
                 self.y_test[:attack_test_size],
-=======
-        # under-sample training/test so that they are balanced
-        if len(self.x_test) < len(self.x_train):
-            idx = np.random.choice(
-                np.arange(len(self.x_train)), len(self.x_test), replace=False
->>>>>>> f3401f55
             )
 
             x_train_assess, y_train_assess = (
@@ -191,11 +167,6 @@
         x_train_bln, y_train_bln, x_test_bln, y_test_bln = self._balance_sets(
             x_train_assess, y_train_assess, x_test_assess, y_test_assess
         )
-<<<<<<< HEAD
-=======
-
-        return sk_metrics.accuracy_score(y_true, y_pred)
->>>>>>> f3401f55
 
         # Attack inference
         train = attack.infer(x_train_bln, y_train_bln)
@@ -203,12 +174,29 @@
 
         return self._assess_attack(train, test, accuracy_score)
 
+    def _predict_binary_class_matrix(self, x):
+        """`predict` that returns a binary class matrix
+
+        ----------
+        x : features array
+            shape (nb_inputs, nb_features)
+
+        Returns
+        -------
+        numpy.array
+            shape (nb_inputs, nb_classes)
+        """
+        y = self.model.predict(x)
+        y_transformed = np.zeros((len(x), self.nb_classes))
+        for ai, bi in zip(y_transformed, y):
+            ai[bi] = 1
+        return y_transformed
+
     @staticmethod
     def _balance_sets(x_train, y_train, x_test, y_test) -> tuple:
         """
         Balances x and y across train and test sets.
 
-<<<<<<< HEAD
         This is used after any fitting is done, it's needed if we maintain
         the performance score as accuracy. Balancing is done by downsampling the
         greater between train and test.
@@ -217,23 +205,6 @@
             idx = np.random.choice(np.arange(len(x_train)), len(x_test), replace=False)
             x_train = x_train[idx].copy()
             y_train = y_train[idx].copy()
-=======
-        x_train_assess, y_train_assess = (
-            self.x_train[attack_train_size:],
-            self.y_train[attack_train_size:],
-        )
-        x_test_assess, y_test_assess = (
-            self.x_test[attack_test_size:],
-            self.y_test[attack_test_size:],
-        )
-        # under-sample training/test so that they are balanced
-        if len(x_test_assess) < len(x_train_assess):
-            idx = np.random.choice(
-                np.arange(len(x_train_assess)), len(x_test_assess), replace=False
-            )
-            inferred_train = attack.infer(x_train_assess[idx], y_train_assess[idx])
-            inferred_test = attack.infer(x_test_assess, y_test_assess)
->>>>>>> f3401f55
         else:
             idx = np.random.choice(np.arange(len(x_test)), len(x_train), replace=False)
             x_test = x_test[idx].copy()
@@ -253,26 +224,4 @@
             ]
         )
 
-<<<<<<< HEAD
-        return metric(y_true, y_pred)
-=======
-        return sk_metrics.accuracy_score(y_true, y_pred)
-
-    def _predict_binary_class_matrix(self, x):
-        """ `predict` that returns a binary class matrix
-
-        ----------
-        x : features array
-            shape (nb_inputs, nb_features)
-
-        Returns
-        -------
-        numpy.array
-            shape (nb_inputs, nb_classes)
-        """
-        y = self.model.predict(x)
-        y_transformed = np.zeros((len(x), self.nb_classes))
-        for ai, bi in zip(y_transformed, y):
-            ai[bi] = 1
-        return y_transformed
->>>>>>> f3401f55
+        return accuracy_score(y_true, y_pred)