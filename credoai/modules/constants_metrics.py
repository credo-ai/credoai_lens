"""Constants for threshold metrics

Define relationships between metric names (strings) and
metric functions, as well as alternate names for each metric name
"""

from functools import partial

from fairlearn import metrics as fl_metrics
from sklearn import metrics as sk_metrics

from credoai.artifacts.model.constants_model import MODEL_TYPES
from credoai.modules.metrics_credoai import (
    equal_opportunity_difference,
    false_discovery_rate,
    false_omission_rate,
    gini_coefficient_discriminatory,
    ks_statistic,
    multiclass_confusion_metrics,
)

THRESHOLD_METRIC_CATEGORIES = ["BINARY_CLASSIFICATION_THRESHOLD"]

MODEL_METRIC_CATEGORIES = [
    "CLUSTERING",
    "FAIRNESS",
] + THRESHOLD_METRIC_CATEGORIES

NON_MODEL_METRIC_CATEGORIES = [
    "PRIVACY",
    "SECURITY",
    "DATASET",
    "CUSTOM",
]

METRIC_CATEGORIES = (
    MODEL_TYPES
    + MODEL_METRIC_CATEGORIES
    + THRESHOLD_METRIC_CATEGORIES
    + NON_MODEL_METRIC_CATEGORIES
)

SCALAR_METRIC_CATEGORIES = MODEL_METRIC_CATEGORIES + NON_MODEL_METRIC_CATEGORIES

# MODEL METRICS
# Define Binary classification name mapping.
# Binary classification metrics must have a similar signature to sklearn metrics
BINARY_CLASSIFICATION_FUNCTIONS = {
    "accuracy_score": sk_metrics.accuracy_score,
    "average_precision_score": sk_metrics.average_precision_score,
    "balanced_accuracy_score": sk_metrics.balanced_accuracy_score,
    "f1_score": sk_metrics.f1_score,
    "false_discovery_rate": false_discovery_rate,
    "false_negative_rate": fl_metrics.false_negative_rate,
    "false_omission_rate": false_omission_rate,
    "false_positive_rate": fl_metrics.false_positive_rate,
    "gini_coefficient": gini_coefficient_discriminatory,
    "matthews_correlation_coefficient": sk_metrics.matthews_corrcoef,
    "overprediction": fl_metrics._mean_overprediction,
    "precision_score": sk_metrics.precision_score,
    "roc_auc_score": sk_metrics.roc_auc_score,
    "selection_rate": fl_metrics.selection_rate,
    "true_negative_rate": fl_metrics.true_negative_rate,
    "true_positive_rate": fl_metrics.true_positive_rate,
    "underprediction": fl_metrics._mean_underprediction,
}

# Define Multiclass classification name mapping.
# Multiclass classification metrics must have a similar signature to sklearn metrics
MULTICLASS_CLASSIFICATION_FUNCTIONS = {
<<<<<<< HEAD
    "accuracy_score": sk_metrics.accuracy_score,
    "average_precision_score": sk_metrics.average_precision_score,
=======
    "accuracy_score": partial(multiclass_confusion_metrics, metric="ACC"),
>>>>>>> 7dd4fccc
    "balanced_accuracy_score": sk_metrics.balanced_accuracy_score,
    "f1_score": partial(sk_metrics.f1_score, average="weighted"),
    "false_discovery_rate": partial(multiclass_confusion_metrics, metric="FDR"),
    "false_negative_rate": partial(multiclass_confusion_metrics, metric="FNR"),
    "false_positive_rate": partial(multiclass_confusion_metrics, metric="FPR"),
    "gini_coefficient": partial(
        gini_coefficient_discriminatory, multi_class="ovo", average="weighted"
    ),
    "matthews_correlation_coefficient": sk_metrics.matthews_corrcoef,
    "overprediction": fl_metrics._mean_overprediction,
    "precision_score": partial(sk_metrics.precision_score, average="weighted"),
    "roc_auc_score": partial(
        sk_metrics.roc_auc_score, multi_class="ovo", average="weighted"
    ),
    "selection_rate": fl_metrics.selection_rate,
    "true_negative_rate": partial(multiclass_confusion_metrics, metric="TNR"),
    "true_positive_rate": partial(multiclass_confusion_metrics, metric="TPR"),
    "underprediction": fl_metrics._mean_underprediction,
}

MULTICLASS_CLASSIFICATION_FUNCTIONS = {
    "accuracy_score": sk_metrics.accuracy_score,
    "balanced_accuracy_score": sk_metrics.balanced_accuracy_score,
    "f1_score": partial(sk_metrics.f1_score, average="weighted"),
    "precision_score": partial(sk_metrics.precision_score, average="weighted"),
}
# Define Fairness Metric Name Mapping
# Fairness metrics must have a similar signature to fairlearn.metrics.equalized_odds_difference
# (they should take sensitive_features and method)
FAIRNESS_FUNCTIONS = {
    "demographic_parity_difference": fl_metrics.demographic_parity_difference,
    "demographic_parity_ratio": fl_metrics.demographic_parity_ratio,
    "equalized_odds_difference": fl_metrics.equalized_odds_difference,
    "equal_opportunity_difference": equal_opportunity_difference,
}


# Define functions that require probabilities ***
PROBABILITY_FUNCTIONS = {"average_precision_score", "roc_auc_score", "gini_coefficient"}

# *** Define Alternative Naming ***
METRIC_EQUIVALENTS = {
    "false_positive_rate": ["fpr", "fallout_rate", "false_match_rate"],
    "false_negative_rate": ["fnr", "miss_rate", "false_non_match_rate"],
    "false_discovery_rate": ["fdr"],
    "true_positive_rate": ["tpr", "recall_score", "recall", "sensitivity", "hit_rate"],
    "true_negative_rate": ["tnr", "specificity"],
    "precision_score": ["precision"],
    "demographic_parity_difference": ["statistical_parity", "demographic_parity"],
    "demographic_parity_ratio": ["disparate_impact"],
    "average_odds_difference": ["average_odds"],
    "equal_opportunity_difference": ["equal_opportunity"],
    "equalized_odds_difference": ["equalized_odds"],
    "mean_absolute_error": ["MAE"],
    "mean_squared_error": ["MSE", "MSD", "mean_squared_deviation"],
    "root_mean_squared_error": ["RMSE"],
    "r2_score": ["r_squared", "r2"],
    "gini_coefficient": [
        "gini_index",
        "discriminatory_gini_index",
        "discriminatory_gini",
    ],
    "population_stability_index": ["psi", "PSI"],
}

# DATASET METRICS
DATASET_METRIC_TYPES = [
    "sensitive_feature_prediction_score",
    "demographic_parity_ratio",
    "demographic_parity_difference",
    "max_proxy_mutual_information",
]

# PRIVACY METRICS
PRIVACY_METRIC_TYPES = [
    "rule_based_attack_score",
    "model_based_attack_score",
    "membership_inference_attack_score",
]

# SECURITY METRICS
SECURITY_METRIC_TYPES = ["extraction_attack_score", "evasion_attack_score"]

# REGRESSION METRICS
REGRESSION_FUNCTIONS = {
    "explained_variance_score": sk_metrics.explained_variance_score,
    "max_error": sk_metrics.max_error,
    "mean_absolute_error": sk_metrics.mean_absolute_error,
    "mean_squared_error": sk_metrics.mean_squared_error,
    "root_mean_squared_error": partial(sk_metrics.mean_squared_error, squared=False),
    "mean_squared_log_error": sk_metrics.mean_squared_log_error,
    "mean_absolute_percentage_error": sk_metrics.mean_absolute_percentage_error,
    "median_absolute_error": sk_metrics.median_absolute_error,
    "r2_score": sk_metrics.r2_score,
    "mean_poisson_deviance": sk_metrics.mean_poisson_deviance,
    "mean_gamma_deviance": sk_metrics.mean_gamma_deviance,
    "d2_tweedie_score": sk_metrics.d2_tweedie_score,
    "mean_pinball_loss": sk_metrics.mean_pinball_loss,
    "target_ks_statistic": ks_statistic,
}<|MERGE_RESOLUTION|>--- conflicted
+++ resolved
@@ -68,12 +68,7 @@
 # Define Multiclass classification name mapping.
 # Multiclass classification metrics must have a similar signature to sklearn metrics
 MULTICLASS_CLASSIFICATION_FUNCTIONS = {
-<<<<<<< HEAD
-    "accuracy_score": sk_metrics.accuracy_score,
-    "average_precision_score": sk_metrics.average_precision_score,
-=======
     "accuracy_score": partial(multiclass_confusion_metrics, metric="ACC"),
->>>>>>> 7dd4fccc
     "balanced_accuracy_score": sk_metrics.balanced_accuracy_score,
     "f1_score": partial(sk_metrics.f1_score, average="weighted"),
     "false_discovery_rate": partial(multiclass_confusion_metrics, metric="FDR"),
