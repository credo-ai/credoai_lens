import numpy as np
import pandas as pd
from credoai.modules.credo_module import CredoModule
from credoai.utils.common import NotRunError, is_categorical
from credoai.utils.dataset_utils import ColumnTransformerUtil
from credoai.utils.model_utils import get_gradient_boost_model
from itertools import combinations
from sklearn.compose import ColumnTransformer
from sklearn.pipeline import Pipeline
from sklearn.model_selection import cross_val_score, StratifiedKFold
from sklearn.preprocessing import OneHotEncoder, StandardScaler
from sklearn.metrics import roc_auc_score, make_scorer
from sklearn.feature_selection import mutual_info_classif, mutual_info_regression
from typing import List, Optional


class DatasetModule(CredoModule):
    """Dataset module for Credo AI.

    This module takes in features and labels and provides functionality to perform dataset assessment

    Parameters
    ----------
    X : pandas.DataFrame
        The features
    y : pandas.Series
        The outcome labels
    sensitive_features : pandas.Series
        A series of the sensitive feature labels (e.g., "male", "female") which should be used to create subgroups
    categorical_features_keys : list[str], optional
        Names of the categorical features
    categorical_threshold : float
        Parameter for automatically identifying categorical columns. See
        `credoai.utils.common.is_categorical`
    """    
    def __init__(self,
                X,
                y,
                sensitive_features: pd.Series,
                categorical_features_keys: Optional[List[str]]=None,
                categorical_threshold: float=0.05):

        self.data = pd.concat([X, y], axis=1)
        self.sensitive_features = sensitive_features
        self.X = X
        self.y = y

        # set up categorical features
        if categorical_features_keys:
            self.categorical_features_keys = categorical_features_keys.copy()
            if self.sensitive_features.name in self.categorical_features_keys:
                self.sensitive_features = self.sensitive_features.astype('category')
                self.categorical_features_keys.remove(self.sensitive_features.name)
        else:
            self.categorical_features_keys = self._find_categorical_features(categorical_threshold)
    
    def run(self):
        """Runs the assessment process

        Returns
        -------
        dict, nested
            Key: assessment category
            Values: detailed results associated with each category
        """        
        sensitive_feature_prediction_results = self._run_cv()
        group_differences = self._group_differences()
        normalized_mutual_information = self._calculate_mutual_information()
        balance_metrics = self._assess_balance_metrics()
        self.results = {**sensitive_feature_prediction_results,
                        'standardized_group_diffs': group_differences,
                        'normalized_mutual_information': normalized_mutual_information,
<<<<<<< HEAD
                        **balance_metrics}  
=======
                        **balance_metrics
                        }  
>>>>>>> 13ea51e1
        return self  
    
    def prepare_results(self):
        if self.results is not None:
            return self.results
        else:
            raise NotRunError(
                "Results not created yet. Call 'run' to create results"
            )
    
    def _group_differences(self):
        """Calculates standardized mean differences

        It is performed for all numeric features and all possible group pairs combinations present in the sensitive feature.

        Returns
        -------
        dict, nested
            Key: sensitive feature groups pair
            Values: dict
                Key: name of feature
                Value: standardized mean difference
        """
        group_means = self.X.groupby(self.sensitive_features).mean()
        std = self.X.std(numeric_only=True)
        diffs = {}
        for group1, group2 in combinations(group_means.index, 2):
            diff = (group_means.loc[group1]-group_means.loc[group2])/std
            diffs[f'{group1}-{group2}'] = diff.to_dict()
        return diffs
    
    def _run_cv(self):
        """Determines redundant encoding

        A model is trained on the features to predict the sensitive attribute.
        The score is cross-validated ROC-AUC score.
        It quantifies the performance of this prediction. 
        A high score means the data collectively serves as a proxy.

        Parameters
        ----------
        pipe : sklearn.pipeline
            Pipeline of transforms

        Returns
        -------
        ndarray
            Cross-validation score
        """
        results = {}
        if self.sensitive_features.dtype == 'category':
            sensitive_features = self.sensitive_features.cat.codes
        else:
            sensitive_features = self.sensitive_features
        
        pipe = self._make_pipe()
        scorer = make_scorer(roc_auc_score, 
                             needs_proba=True,
                             multi_class='ovo')
        cv_results = cross_val_score(pipe, self.X, sensitive_features,
                             cv = StratifiedKFold(5),
                             scoring = scorer,
                             error_score='raise')

        # Get feature importances by running once
        pipe.fit(self.X, sensitive_features)
        model = pipe['model']
        preprocessor = pipe['preprocessor']
        col_names = ColumnTransformerUtil.get_ct_feature_names(preprocessor)
        feature_importances = pd.Series(model.feature_importances_, 
            index=col_names).sort_values(ascending=False)
        results['sensitive_feature_prediction_score'] = cv_results.mean()
        results['sensitive_feature_prediction_feature_importances'] = feature_importances.to_dict()

        return results
    
    def _make_pipe(self):
        """Makes a pipeline

        Returns
        -------
        sklearn.pipeline
            Pipeline of scaler and model transforms
        """
        categorical_features = self.categorical_features_keys.copy()
        numeric_features = [x for x in self.X.columns if x not in categorical_features]

        # Define features tansformers
        categorical_transformer = OneHotEncoder(handle_unknown="ignore")
        
        numeric_transformer = Pipeline(
            steps=[("scaler", StandardScaler())]
        )

        preprocessor = ColumnTransformer(
            transformers=[
                ("num", numeric_transformer, numeric_features),
                ("cat", categorical_transformer, categorical_features),
            ]
        )

        model = get_gradient_boost_model()

        pipe = Pipeline(
            steps=[("preprocessor", preprocessor), ("model", model)]
        )
        
        return pipe

    def _find_categorical_features(self, threshold):
        """Identifies categorical features

        Returns
        -------
        list
            Names of categorical features
        """
        if is_categorical(self.sensitive_features, threshold=threshold):
            self.sensitive_features = self.sensitive_features.astype('category')
        cat_cols = []
        for name, column in self.X.iteritems():
            if is_categorical(column, threshold=threshold):
                cat_cols.append(name)
        return cat_cols

    def _calculate_mutual_information(self, normalize=True):
        """Calculates normalized mutual information between sensitive feature and other features

        Mutual information is the "amount of information" obtained about the sensitive feature by observing another feature.
        Mutual information is useful to proxy detection purposes.

        Parameters
        ----------
        normalize : bool, optional
            If True, calculated mutual information values are normalized
            Normalization is done via dividing by the mutual information between the sensitive feature and itself.

        Returns
        -------
        dict, nested
            Key: feature name
            Value: mutual information and considered feature type (categorical/continuous)
        """        
        # Encode categorical features
        for col in self.categorical_features_keys:
            self.X[col] = self.X[col].astype("category").cat.codes

        discrete_features = [
            True if col in self.categorical_features_keys else False for col in self.X.columns
        ]
        
        # Use the right mutual information methods based on the feature type of the sensitive attribute
        if self.sensitive_features.dtype == 'category':
            sensitive_feature = self.sensitive_features.cat.codes
            mi = mutual_info_classif(
                self.X,
                self.sensitive_features.cat.codes,
                discrete_features=discrete_features,
                random_state=42,
            )
            ref = mutual_info_classif(sensitive_feature.values[:,None], sensitive_feature, 
                                        discrete_features=[True], random_state=42)[0]
        else:
            mi = mutual_info_regression(
                self.X,
                self.sensitive_features,
                discrete_features=discrete_features,
                random_state=42,
            )
            ref = mutual_info_regression(self.sensitive_feature.values[:,None], 
                                         self.sensitive_features,
                                         random_state=42)[0]

        # Normalize the mutual information values, if requested
        mi = pd.Series(mi, index=self.X.columns)
        if normalize:
            mi = mi / ref

        # Create the results
        mi = mi.sort_index().to_dict()
        mutual_information_results = {}
        for k, v in mi.items():
            if k in self.categorical_features_keys:
                mutual_information_results[k] = {"value": v, "feature_type": "categorical"}
            else:
                mutual_information_results[k] = {"value": v, "feature_type": "continuous"}

        return mutual_information_results
    
    def _assess_balance_metrics(self):
        """Calculate dataset balance statistics and metrics 

        Returns
        -------
        dict
            'sample_balance': distribution of samples across groups
            'label_balance': distribution of labels across groups
            'metrics': demographic parity difference and ratio between groups for all preferred label value possibilities 
        """
        balance_results = {}

        # Distribution of samples across groups
        sample_balance = (
            self.y.groupby(self.sensitive_features)
            .agg(
                count=(len),
                percentage=(lambda x: 100.0 * len(x) / len(self.y)),
            )
            .reset_index()
            .to_dict(orient="records")
        )
        balance_results["sample_balance"] = sample_balance

        # Distribution of samples across groups
        label_balance = (
            self.data.groupby([self.sensitive_features, self.y.name])
            .size()
            .unstack(fill_value=0)
            .stack()
            .reset_index(name="count")
            .to_dict(orient="records")
        )
        balance_results["label_balance"] = label_balance

        # Fairness metrics
        r = self.data.groupby([self.sensitive_features, self.y.name])\
                        .agg({self.y.name: 'count'})\
                        .groupby(level=0).apply(lambda x: x / float(x.sum()))\
                        .rename({self.y.name:'ratio'}, inplace=False, axis=1)\
                        .reset_index(inplace=False)

        # Compute the maximum difference between any two pairs of groups
        demographic_parity_difference = r.groupby(self.y.name)['ratio'].apply(lambda x: np.max(x)-np.min(x)).reset_index(name='value').to_dict(orient='records')

        # Compute the minimum ratio between any two pairs of groups
        demographic_parity_ratio = r.groupby(self.y.name)['ratio'].apply(lambda x: np.min(x)/np.max(x)).reset_index(name='value').to_dict(orient='records')
        
        balance_results['demographic_parity_difference'] = demographic_parity_difference
        balance_results['demographic_parity_ratio'] = demographic_parity_ratio
        return balance_results<|MERGE_RESOLUTION|>--- conflicted
+++ resolved
@@ -67,15 +67,11 @@
         group_differences = self._group_differences()
         normalized_mutual_information = self._calculate_mutual_information()
         balance_metrics = self._assess_balance_metrics()
-        self.results = {**sensitive_feature_prediction_results,
+        self.results = {**balance_metrics,
+                        **sensitive_feature_prediction_results,
                         'standardized_group_diffs': group_differences,
                         'normalized_mutual_information': normalized_mutual_information,
-<<<<<<< HEAD
-                        **balance_metrics}  
-=======
-                        **balance_metrics
                         }  
->>>>>>> 13ea51e1
         return self  
     
     def prepare_results(self):
@@ -147,8 +143,8 @@
         col_names = ColumnTransformerUtil.get_ct_feature_names(preprocessor)
         feature_importances = pd.Series(model.feature_importances_, 
             index=col_names).sort_values(ascending=False)
-        results['sensitive_feature_prediction_score'] = cv_results.mean()
-        results['sensitive_feature_prediction_feature_importances'] = feature_importances.to_dict()
+        results['sensitive_feature_prediction:_score'] = cv_results.mean()
+        results['sensitive_feature_prediction:_feature_importances'] = feature_importances.to_dict()
 
         return results
     
