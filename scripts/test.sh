#!/usr/bin/env bash

set -e
set -x

<<<<<<< HEAD
PYTHONPATH=credoai pytest \
  --junitxml=junit.xml \
  --cov-report=term-missing \
  --cov=credoai tests/ "${@}"
=======
PYTHONPATH=credoai pytest --cov-config=.coveragerc --cov=credoai --cov-report=term-missing tests "${@}"
>>>>>>> 5fffecc1
<|MERGE_RESOLUTION|>--- conflicted
+++ resolved
@@ -3,11 +3,8 @@
 set -e
 set -x
 
-<<<<<<< HEAD
 PYTHONPATH=credoai pytest \
+  --cove-config=.coveragerc \
   --junitxml=junit.xml \
   --cov-report=term-missing \
-  --cov=credoai tests/ "${@}"
-=======
-PYTHONPATH=credoai pytest --cov-config=.coveragerc --cov=credoai --cov-report=term-missing tests "${@}"
->>>>>>> 5fffecc1
+  --cov=credoai tests/ "${@}"