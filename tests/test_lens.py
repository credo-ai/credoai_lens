--- conflicted
+++ resolved
@@ -26,13 +26,8 @@
 from credoai.evaluators.ranking_fairness import RankingFairness
 from credoai.lens import Lens
 
-<<<<<<< HEAD
 from credoai.utils import ValidationError
 
-
-=======
-
->>>>>>> baebdb9a
 ##################################################
 #################### Init ########################
 ##################################################
@@ -87,7 +82,6 @@
 
 @pytest.mark.parametrize(
     "evaluator",
-<<<<<<< HEAD
     [
         DataFairness,
         DataProfiler,
@@ -97,9 +91,6 @@
         Deepchecks,
         ModelProfiler,
     ],
-=======
-    [DataFairness, DataProfiler, ModelEquity, DataEquity, Security, Deepchecks],
->>>>>>> baebdb9a
     ids=[
         "DataFairness",
         "DataProfiler",
@@ -107,10 +98,7 @@
         "DataEquity",
         "Security",
         "Deepchecks",
-<<<<<<< HEAD
         "ModelProfiler",
-=======
->>>>>>> baebdb9a
     ],
 )
 def test_generic_evaluator(init_lens_classification, evaluator):
@@ -119,7 +107,6 @@
     """
     lens, temp_file, gov = init_lens_classification
     lens.add(evaluator())
-<<<<<<< HEAD
     lens.run()
     pytest.assume(lens.get_results())
     pytest.assume(lens.get_evidence())
@@ -195,71 +182,12 @@
         background_kmeans=background_kmeans,
     )
     lens.add(eval)
-=======
->>>>>>> baebdb9a
-    lens.run()
-    pytest.assume(lens.get_results())
-    pytest.assume(lens.get_evidence())
-    pytest.assume(lens.send_to_governance())
-    pytest.assume(not gov._file_export(temp_file))
-
-
-<<<<<<< HEAD
-=======
-def test_privacy(init_lens_credit):
-    lens, temp_file, gov = init_lens_credit
-    lens.add(Privacy(attack_feature="MARRIAGE"))
-    lens.run()
-    pytest.assume(lens.get_results())
-    pytest.assume(lens.get_evidence())
-    pytest.assume(lens.send_to_governance())
-    pytest.assume(not gov._file_export(temp_file))
-
-
-def test_feature_drift(init_lens_classification):
-    lens, temp_file, gov = init_lens_classification
-    lens.add(FeatureDrift(csi_calculation=True))
-    lens.run()
-    pytest.assume(lens.get_results())
-    pytest.assume(lens.get_evidence())
-    pytest.assume(lens.send_to_governance())
-    pytest.assume(not gov._file_export(temp_file))
-
-
-def test_ranking_fairness(init_lens_fairness):
-    lens, temp_file, gov, expected_results = init_lens_fairness
-    lens.add(RankingFairness(k=5))
-    lens.run()
-    results = lens.get_results()[0]["results"][0].round(2)
-    results = results.reset_index(drop=True)
-    pytest.assume(lens.get_results())
-    pytest.assume(lens.get_evidence())
-    pytest.assume(lens.send_to_governance())
-    pytest.assume(not gov._file_export(temp_file))
-    pytest.assume(results.equals(expected_results))
-
-
-def test_identity_verification(init_lens_identityverification):
-    lens, temp_file, gov, expected_results = init_lens_identityverification
-    lens.add(IdentityVerification(similarity_thresholds=[60, 99]))
-    lens.run()
-    # Get peformance results
-    results_perf = lens.get_results()[0]["results"][0].round(2)
-    results_perf = results_perf.reset_index(drop=True)
-    # Get fairness results
-    results_fair = lens.get_results()[0]["results"][-4]
-    results_fair["value"] = results_fair["value"].astype(int)
-    results_fair = results_fair.reset_index(drop=True)
-    # Assertions
-    pytest.assume(lens.get_results())
-    pytest.assume(lens.get_evidence())
-    pytest.assume(lens.send_to_governance())
-    pytest.assume(not gov._file_export(temp_file))
-    pytest.assume(results_perf.equals(expected_results["perf"]))
-    pytest.assume(results_fair.equals(expected_results["fair"]))
-
-
->>>>>>> baebdb9a
+    lens.run()
+    pytest.assume(lens.get_results())
+    pytest.assume(lens.get_evidence())
+    pytest.assume(lens.send_to_governance())
+    pytest.assume(not gov._file_export(temp_file))
+
 def test_bulk_pipeline_run(init_lens_classification):
     """
     Testing the passing of the list of evaluator works
